--- conflicted
+++ resolved
@@ -181,8 +181,6 @@
           token: ${{ secrets.CODECOV_TOKEN }}
           # verbose: true
 
-<<<<<<< HEAD
-=======
       - name: "Download benchmark results from ${{ github.event.pull_request.base.ref }}"
         if: inputs.benchmark == 'ON' && github.event.pull_request.base.ref
         uses: actions/download-artifact@v2
@@ -191,16 +189,12 @@
           path: ./build/prev_bench.log
         continue-on-error: true
 
->>>>>>> 613ec74b
       - name: "Benchmark"
         if: inputs.benchmark == 'ON'
         working-directory: ./build
         run: |
           export PATH=../deps/nats-server:../deps/nats-streaming-server:$PATH
           export NATS_TEST_SERVER_VERSION="$(nats-server -v)"
-<<<<<<< HEAD
-          ./bin/bench-sub-async
-=======
           flags=""
           ctest -L 'bench' --timeout 600 -VV | tee bench.log
           #
@@ -223,5 +217,4 @@
         uses: actions/upload-artifact@v4
         with:
           name: benchmark_results_${{ env.BRANCH_NAME }}
-          path: ./build/bench.log
->>>>>>> 613ec74b
+          path: ./build/bench.log