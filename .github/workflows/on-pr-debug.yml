--- conflicted
+++ resolved
@@ -29,11 +29,7 @@
       CODECOV_TOKEN: ${{ secrets.CODECOV_TOKEN }}
 
   coverage-pooled:
-<<<<<<< HEAD
-    name: "Coverage"
-=======
     name: "Coverage (pooled delivery)"
->>>>>>> 01cfb285
     uses: ./.github/workflows/build-test.yml
     with:
       coverage: ON
@@ -61,10 +57,6 @@
         compiler: [gcc, clang]
         sanitize: [address, thread]
         pooled_delivery: [ON, OFF]
-<<<<<<< HEAD
-    uses: ./.github/workflows/build-test.yml
-    with:
-=======
     uses: ./.github/workflows/build-test.yml
     with:
       server_version: main
@@ -79,23 +71,9 @@
     with:
       type: Debug
       sanitize: address
->>>>>>> 01cfb285
-      server_version: main
-      type: Debug
-      compiler: ${{ matrix.compiler }}
-      sanitize: ${{ matrix.sanitize }}
-      lib_msg_delivery: ${{ matrix.pooled_delivery }}
-
-<<<<<<< HEAD
-  san-addr-deadline:
-    name: "Sanitize address (lib_write_deadline)"
-    uses: ./.github/workflows/build-test.yml
-    with:
-      type: Debug
-      sanitize: address
       server_version: main
       lib_write_deadline: ON
-=======
+
   bench:
     name: "Benchmark"
     uses: ./.github/workflows/build-test.yml
@@ -103,7 +81,6 @@
       server_version: main
       benchmark: ON
       type: Release
->>>>>>> 01cfb285
 
   Windows:
     name: "Windows"
