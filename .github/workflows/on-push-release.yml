--- conflicted
+++ resolved
@@ -46,7 +46,6 @@
     with:
       sanitize: thread
       server_version: main
-<<<<<<< HEAD
       type: RelWithDebInfo
 
   san-thread-pool:
@@ -57,7 +56,6 @@
       server_version: main
       type: RelWithDebInfo
       lib_msg_delivery: ON
-=======
 
   bench:
     name: "Benchmark"
@@ -65,5 +63,4 @@
     with:
       server_version: main
       benchmark: ON
-      type: Release
->>>>>>> e29ae215
+      type: Release