<!-- HTML header for doxygen 1.8.10-->
<!DOCTYPE html PUBLIC "-//W3C//DTD XHTML 1.0 Transitional//EN" "http://www.w3.org/TR/xhtml1/DTD/xhtml1-transitional.dtd">
<html xmlns="http://www.w3.org/1999/xhtml">
<head>
<meta http-equiv="Content-Type" content="text/xhtml;charset=UTF-8"/>
<meta http-equiv="X-UA-Compatible" content="IE=9"/>
<meta name="generator" content="Doxygen 1.9.1"/>
<title>NATS C Client with Streaming support: status.h File Reference</title>
<link href="tabs.css" rel="stylesheet" type="text/css"/>
<script type="text/javascript" src="jquery.js"></script>
<script type="text/javascript" src="dynsections.js"></script>
<link href="navtree.css" rel="stylesheet" type="text/css"/>
<script type="text/javascript" src="resize.js"></script>
<script type="text/javascript" src="navtreedata.js"></script>
<script type="text/javascript" src="navtree.js"></script>
<link href="search/search.css" rel="stylesheet" type="text/css"/>
<script type="text/javascript" src="search/searchdata.js"></script>
<script type="text/javascript" src="search/search.js"></script>
<link href="customdoxygen.css" rel="stylesheet" type="text/css" />
</head>
<body>
<div id="top"><!-- do not remove this div, it is closed by doxygen! -->
<div id="titlearea">
<table cellspacing="0" cellpadding="0">
 <tbody>
 <tr style="height: 56px;">
  <td id="projectalign" style="padding-left: 0.5em;" >
   <div id="projectname">NATS C Client with Streaming support
<<<<<<< HEAD
   &#160;<span id="projectnumber">2.5.0</span>
=======
   &#160;<span id="projectnumber">2.6.0</span>
>>>>>>> 52bd0f98
   </div>
   <div id="projectbrief">The nats.io C Client, Supported by Synadia Communications Inc.</div>
  </td>
 </tr>
 </tbody>
</table>
</div>
<!-- end header part -->
<!-- Generated by Doxygen 1.9.1 -->
<script type="text/javascript">
/* @license magnet:?xt=urn:btih:cf05388f2679ee054f2beb29a391d25f4e673ac3&amp;dn=gpl-2.0.txt GPL-v2 */
var searchBox = new SearchBox("searchBox", "search",false,'Search','.html');
/* @license-end */
</script>
<script type="text/javascript" src="menudata.js"></script>
<script type="text/javascript" src="menu.js"></script>
<script type="text/javascript">
/* @license magnet:?xt=urn:btih:cf05388f2679ee054f2beb29a391d25f4e673ac3&amp;dn=gpl-2.0.txt GPL-v2 */
$(function() {
  initMenu('',true,false,'search.php','Search');
  $(document).ready(function() { init_search(); });
});
/* @license-end */</script>
<div id="main-nav"></div>
</div><!-- top -->
<div id="side-nav" class="ui-resizable side-nav-resizable">
  <div id="nav-tree">
    <div id="nav-tree-contents">
      <div id="nav-sync" class="sync"></div>
    </div>
  </div>
  <div id="splitbar" style="-moz-user-select:none;" 
       class="ui-resizable-handle">
  </div>
</div>
<script type="text/javascript">
/* @license magnet:?xt=urn:btih:cf05388f2679ee054f2beb29a391d25f4e673ac3&amp;dn=gpl-2.0.txt GPL-v2 */
$(document).ready(function(){initNavTree('status_8h.html',''); initResizable(); });
/* @license-end */
</script>
<div id="doc-content">
<!-- window showing the filter options -->
<div id="MSearchSelectWindow"
     onmouseover="return searchBox.OnSearchSelectShow()"
     onmouseout="return searchBox.OnSearchSelectHide()"
     onkeydown="return searchBox.OnSearchSelectKey(event)">
</div>

<!-- iframe showing the search results (closed by default) -->
<div id="MSearchResultsWindow">
<iframe src="javascript:void(0)" frameborder="0" 
        name="MSearchResults" id="MSearchResults">
</iframe>
</div>

<div class="header">
  <div class="summary">
<a href="#enum-members">Enumerations</a>  </div>
  <div class="headertitle">
<div class="title">status.h File Reference</div>  </div>
</div><!--header-->
<div class="contents">

<p><a href="status_8h_source.html">Go to the source code of this file.</a></p>
<table class="memberdecls">
<tr class="heading"><td colspan="2"><h2 class="groupheader"><a name="enum-members"></a>
Enumerations</h2></td></tr>
<tr class="memitem:a6d667c1f8dd289a7e0f39bf10e800b51"><td class="memItemLeft" align="right" valign="top">enum &#160;</td><td class="memItemRight" valign="bottom"><a class="el" href="status_8h.html#a6d667c1f8dd289a7e0f39bf10e800b51">natsConnStatus</a> { <br />
&#160;&#160;<a class="el" href="status_8h.html#a6d667c1f8dd289a7e0f39bf10e800b51a08f92960811d1ff05b91a0870b4ecb92">NATS_CONN_STATUS_DISCONNECTED</a> = 0
, <a class="el" href="status_8h.html#a6d667c1f8dd289a7e0f39bf10e800b51a7e4d95cb29122f06e17ca4aff55cc736">NATS_CONN_STATUS_CONNECTING</a>
, <a class="el" href="status_8h.html#a6d667c1f8dd289a7e0f39bf10e800b51a0dafab74b55f98cfc1d00e4d1ef38725">NATS_CONN_STATUS_CONNECTED</a>
, <a class="el" href="status_8h.html#a6d667c1f8dd289a7e0f39bf10e800b51aa78753a4de2d0379078bb09cdc1acdb2">NATS_CONN_STATUS_CLOSED</a>
, <br />
&#160;&#160;<a class="el" href="status_8h.html#a6d667c1f8dd289a7e0f39bf10e800b51acfdc4826e08ce4b59f901952038e9206">NATS_CONN_STATUS_RECONNECTING</a>
, <a class="el" href="status_8h.html#a6d667c1f8dd289a7e0f39bf10e800b51ab6f9d121707673a61cbe2c591f64fbf1">NATS_CONN_STATUS_DRAINING_SUBS</a>
, <a class="el" href="status_8h.html#a6d667c1f8dd289a7e0f39bf10e800b51ac6b8b7f138f6ca285fe1f4da707b2100">NATS_CONN_STATUS_DRAINING_PUBS</a>
<br />
 }</td></tr>
<tr class="memdesc:a6d667c1f8dd289a7e0f39bf10e800b51"><td class="mdescLeft">&#160;</td><td class="mdescRight">The connection state.  <a href="status_8h.html#a6d667c1f8dd289a7e0f39bf10e800b51">More...</a><br /></td></tr>
<tr class="separator:a6d667c1f8dd289a7e0f39bf10e800b51"><td class="memSeparator" colspan="2">&#160;</td></tr>
<tr class="memitem:a36c934157b663b7b5fb5d6609c897c80"><td class="memItemLeft" align="right" valign="top">enum &#160;</td><td class="memItemRight" valign="bottom"><a class="el" href="status_8h.html#a36c934157b663b7b5fb5d6609c897c80">natsStatus</a> { <br />
&#160;&#160;<a class="el" href="status_8h.html#a36c934157b663b7b5fb5d6609c897c80a9cee6c417868ecaa69f99ff4f6576990">NATS_OK</a> = 0
, <a class="el" href="status_8h.html#a36c934157b663b7b5fb5d6609c897c80a40a08ae6ae17deaf390b1d0d7550791c">NATS_ERR</a>
, <a class="el" href="status_8h.html#a36c934157b663b7b5fb5d6609c897c80a113ffbe9a1f243582c38ebd876cb736d">NATS_PROTOCOL_ERROR</a>
, <a class="el" href="status_8h.html#a36c934157b663b7b5fb5d6609c897c80a44e8b2590369fb01a1479719c97c2b6f">NATS_IO_ERROR</a>
, <br />
&#160;&#160;<a class="el" href="status_8h.html#a36c934157b663b7b5fb5d6609c897c80a85c29dbfa6b06ffef3418cc9947ffff7">NATS_LINE_TOO_LONG</a>
, <a class="el" href="status_8h.html#a36c934157b663b7b5fb5d6609c897c80a476d7bcf9a593b749e435f20a9156eff">NATS_CONNECTION_CLOSED</a>
, <a class="el" href="status_8h.html#a36c934157b663b7b5fb5d6609c897c80a47034d8889521bbd300f45fdc19e1127">NATS_NO_SERVER</a>
, <a class="el" href="status_8h.html#a36c934157b663b7b5fb5d6609c897c80aa76d5e3ce051bc7510be90e73663c93d">NATS_STALE_CONNECTION</a>
, <br />
&#160;&#160;<a class="el" href="status_8h.html#a36c934157b663b7b5fb5d6609c897c80a0aa3d1e18a2a217149fa8b1a306c9b08">NATS_SECURE_CONNECTION_WANTED</a>
, <a class="el" href="status_8h.html#a36c934157b663b7b5fb5d6609c897c80abc76f1b31fdac4525583cc19588240dc">NATS_SECURE_CONNECTION_REQUIRED</a>
, <a class="el" href="status_8h.html#a36c934157b663b7b5fb5d6609c897c80abef517217119e8446a8e3382e1f37eb3">NATS_CONNECTION_DISCONNECTED</a>
, <a class="el" href="status_8h.html#a36c934157b663b7b5fb5d6609c897c80a473ea6cfa03490838fafee8730b48a2a">NATS_CONNECTION_AUTH_FAILED</a>
, <br />
&#160;&#160;<a class="el" href="status_8h.html#a36c934157b663b7b5fb5d6609c897c80ac3abc147873fe999c86431f9222eebf5">NATS_NOT_PERMITTED</a>
, <a class="el" href="status_8h.html#a36c934157b663b7b5fb5d6609c897c80ad0229a12b17d3d12a28efed6213720d8">NATS_NOT_FOUND</a>
, <a class="el" href="status_8h.html#a36c934157b663b7b5fb5d6609c897c80ae1d2c1366dbed428f6589f057acc507d">NATS_ADDRESS_MISSING</a>
, <a class="el" href="status_8h.html#a36c934157b663b7b5fb5d6609c897c80a790c08a7d33e3aefce07c04120c4c19e">NATS_INVALID_SUBJECT</a>
, <br />
&#160;&#160;<a class="el" href="status_8h.html#a36c934157b663b7b5fb5d6609c897c80a71b57630aebf5c20eecdab832c2a9235">NATS_INVALID_ARG</a>
, <a class="el" href="status_8h.html#a36c934157b663b7b5fb5d6609c897c80a273e92a0ff3b7eaf946b4b7fa6cc6c6c">NATS_INVALID_SUBSCRIPTION</a>
, <a class="el" href="status_8h.html#a36c934157b663b7b5fb5d6609c897c80a827072fc245a99a60691e1e4b173ca86">NATS_INVALID_TIMEOUT</a>
, <a class="el" href="status_8h.html#a36c934157b663b7b5fb5d6609c897c80a9bb78b4f245d2870040d25c450febd4b">NATS_ILLEGAL_STATE</a>
, <br />
&#160;&#160;<a class="el" href="status_8h.html#a36c934157b663b7b5fb5d6609c897c80ae93ff5b7fe31f8570308385d92d317b0">NATS_SLOW_CONSUMER</a>
, <a class="el" href="status_8h.html#a36c934157b663b7b5fb5d6609c897c80af820300473609092a3e97a71b5af9ff9">NATS_MAX_PAYLOAD</a>
, <a class="el" href="status_8h.html#a36c934157b663b7b5fb5d6609c897c80a9a6f40b7803639ac18bdf532e93e5ad5">NATS_MAX_DELIVERED_MSGS</a>
, <a class="el" href="status_8h.html#a36c934157b663b7b5fb5d6609c897c80a317fb9be1a80f6b1877f96a9a2db16ad">NATS_INSUFFICIENT_BUFFER</a>
, <br />
&#160;&#160;<a class="el" href="status_8h.html#a36c934157b663b7b5fb5d6609c897c80a62ff6f5cc64399631defc0119731b514">NATS_NO_MEMORY</a>
, <a class="el" href="status_8h.html#a36c934157b663b7b5fb5d6609c897c80a984189ec4cfe3e7647268c99f7e49ec9">NATS_SYS_ERROR</a>
, <a class="el" href="status_8h.html#a36c934157b663b7b5fb5d6609c897c80ab88994c9ea9889ac4d9d656d62f550ed">NATS_TIMEOUT</a>
, <a class="el" href="status_8h.html#a36c934157b663b7b5fb5d6609c897c80a7cb64f52c8d91d6ade3db6bc82a96c42">NATS_FAILED_TO_INITIALIZE</a>
, <br />
&#160;&#160;<a class="el" href="status_8h.html#a36c934157b663b7b5fb5d6609c897c80ae47047f2fac5f2f2a434fc501e5c3d4e">NATS_NOT_INITIALIZED</a>
, <a class="el" href="status_8h.html#a36c934157b663b7b5fb5d6609c897c80a892183c32b4929388bb75dc62230ddf3">NATS_SSL_ERROR</a>
, <a class="el" href="status_8h.html#a36c934157b663b7b5fb5d6609c897c80a8a4e298931ba0698a72e397b1b57c885">NATS_NO_SERVER_SUPPORT</a>
, <a class="el" href="status_8h.html#a36c934157b663b7b5fb5d6609c897c80a49a1ea653ce112b3c53eedebcd60811d">NATS_NOT_YET_CONNECTED</a>
, <br />
&#160;&#160;<a class="el" href="status_8h.html#a36c934157b663b7b5fb5d6609c897c80a07fdbda44f43cef9866a75b25053c2ae">NATS_DRAINING</a>
, <a class="el" href="status_8h.html#a36c934157b663b7b5fb5d6609c897c80a8a0d239cfdfa30fe730afea65941779b">NATS_INVALID_QUEUE_NAME</a>
, <a class="el" href="status_8h.html#a36c934157b663b7b5fb5d6609c897c80aab97324e40ccfe1360080c651c330e62">NATS_NO_RESPONDERS</a>
<br />
 }</td></tr>
<tr class="memdesc:a36c934157b663b7b5fb5d6609c897c80"><td class="mdescLeft">&#160;</td><td class="mdescRight">Status returned by most of the APIs.  <a href="status_8h.html#a36c934157b663b7b5fb5d6609c897c80">More...</a><br /></td></tr>
<tr class="separator:a36c934157b663b7b5fb5d6609c897c80"><td class="memSeparator" colspan="2">&#160;</td></tr>
</table>
<h2 class="groupheader">Enumeration Type Documentation</h2>
<a id="a6d667c1f8dd289a7e0f39bf10e800b51"></a>
<h2 class="memtitle"><span class="permalink"><a href="#a6d667c1f8dd289a7e0f39bf10e800b51">&#9670;&nbsp;</a></span>natsConnStatus</h2>

<div class="memitem">
<div class="memproto">
      <table class="memname">
        <tr>
          <td class="memname">enum <a class="el" href="status_8h.html#a6d667c1f8dd289a7e0f39bf10e800b51">natsConnStatus</a></td>
        </tr>
      </table>
</div><div class="memdoc">
<table class="fieldtable">
<tr><th colspan="2">Enumerator</th></tr><tr><td class="fieldname"><a id="a6d667c1f8dd289a7e0f39bf10e800b51a08f92960811d1ff05b91a0870b4ecb92"></a>NATS_CONN_STATUS_DISCONNECTED&#160;</td><td class="fielddoc"><p>The connection has been disconnected. </p>
</td></tr>
<tr><td class="fieldname"><a id="a6d667c1f8dd289a7e0f39bf10e800b51a7e4d95cb29122f06e17ca4aff55cc736"></a>NATS_CONN_STATUS_CONNECTING&#160;</td><td class="fielddoc"><p>The connection is in the process or connecting. </p>
</td></tr>
<tr><td class="fieldname"><a id="a6d667c1f8dd289a7e0f39bf10e800b51a0dafab74b55f98cfc1d00e4d1ef38725"></a>NATS_CONN_STATUS_CONNECTED&#160;</td><td class="fielddoc"><p>The connection is connected. </p>
</td></tr>
<tr><td class="fieldname"><a id="a6d667c1f8dd289a7e0f39bf10e800b51aa78753a4de2d0379078bb09cdc1acdb2"></a>NATS_CONN_STATUS_CLOSED&#160;</td><td class="fielddoc"><p>The connection is closed. </p>
</td></tr>
<tr><td class="fieldname"><a id="a6d667c1f8dd289a7e0f39bf10e800b51acfdc4826e08ce4b59f901952038e9206"></a>NATS_CONN_STATUS_RECONNECTING&#160;</td><td class="fielddoc"><p>The connection is in the process or reconnecting. </p>
</td></tr>
<tr><td class="fieldname"><a id="a6d667c1f8dd289a7e0f39bf10e800b51ab6f9d121707673a61cbe2c591f64fbf1"></a>NATS_CONN_STATUS_DRAINING_SUBS&#160;</td><td class="fielddoc"><p>The connection is draining subscriptions. </p>
</td></tr>
<tr><td class="fieldname"><a id="a6d667c1f8dd289a7e0f39bf10e800b51ac6b8b7f138f6ca285fe1f4da707b2100"></a>NATS_CONN_STATUS_DRAINING_PUBS&#160;</td><td class="fielddoc"><p>The connection is draining publishers. </p>
</td></tr>
</table>

</div>
</div>
<a id="a36c934157b663b7b5fb5d6609c897c80"></a>
<h2 class="memtitle"><span class="permalink"><a href="#a36c934157b663b7b5fb5d6609c897c80">&#9670;&nbsp;</a></span>natsStatus</h2>

<div class="memitem">
<div class="memproto">
      <table class="memname">
        <tr>
          <td class="memname">enum <a class="el" href="status_8h.html#a36c934157b663b7b5fb5d6609c897c80">natsStatus</a></td>
        </tr>
      </table>
</div><div class="memdoc">
<table class="fieldtable">
<tr><th colspan="2">Enumerator</th></tr><tr><td class="fieldname"><a id="a36c934157b663b7b5fb5d6609c897c80a9cee6c417868ecaa69f99ff4f6576990"></a>NATS_OK&#160;</td><td class="fielddoc"><p>Success. </p>
</td></tr>
<tr><td class="fieldname"><a id="a36c934157b663b7b5fb5d6609c897c80a40a08ae6ae17deaf390b1d0d7550791c"></a>NATS_ERR&#160;</td><td class="fielddoc"><p>Generic error. </p>
</td></tr>
<tr><td class="fieldname"><a id="a36c934157b663b7b5fb5d6609c897c80a113ffbe9a1f243582c38ebd876cb736d"></a>NATS_PROTOCOL_ERROR&#160;</td><td class="fielddoc"><p>Error when parsing a protocol message, or not getting the expected message. </p>
</td></tr>
<tr><td class="fieldname"><a id="a36c934157b663b7b5fb5d6609c897c80a44e8b2590369fb01a1479719c97c2b6f"></a>NATS_IO_ERROR&#160;</td><td class="fielddoc"><p>IO Error (network communication). </p>
</td></tr>
<tr><td class="fieldname"><a id="a36c934157b663b7b5fb5d6609c897c80a85c29dbfa6b06ffef3418cc9947ffff7"></a>NATS_LINE_TOO_LONG&#160;</td><td class="fielddoc"><p>The protocol message read from the socket does not fit in the read buffer. </p>
</td></tr>
<tr><td class="fieldname"><a id="a36c934157b663b7b5fb5d6609c897c80a476d7bcf9a593b749e435f20a9156eff"></a>NATS_CONNECTION_CLOSED&#160;</td><td class="fielddoc"><p>Operation on this connection failed because the connection is closed. </p>
</td></tr>
<tr><td class="fieldname"><a id="a36c934157b663b7b5fb5d6609c897c80a47034d8889521bbd300f45fdc19e1127"></a>NATS_NO_SERVER&#160;</td><td class="fielddoc"><p>Unable to connect, the server could not be reached or is not running. </p>
</td></tr>
<tr><td class="fieldname"><a id="a36c934157b663b7b5fb5d6609c897c80aa76d5e3ce051bc7510be90e73663c93d"></a>NATS_STALE_CONNECTION&#160;</td><td class="fielddoc"><p>The server closed our connection because it did not receive PINGs at the expected interval. </p>
</td></tr>
<tr><td class="fieldname"><a id="a36c934157b663b7b5fb5d6609c897c80a0aa3d1e18a2a217149fa8b1a306c9b08"></a>NATS_SECURE_CONNECTION_WANTED&#160;</td><td class="fielddoc"><p>The client is configured to use TLS, but the server is not. </p>
</td></tr>
<tr><td class="fieldname"><a id="a36c934157b663b7b5fb5d6609c897c80abc76f1b31fdac4525583cc19588240dc"></a>NATS_SECURE_CONNECTION_REQUIRED&#160;</td><td class="fielddoc"><p>The server expects a TLS connection. </p>
</td></tr>
<tr><td class="fieldname"><a id="a36c934157b663b7b5fb5d6609c897c80abef517217119e8446a8e3382e1f37eb3"></a>NATS_CONNECTION_DISCONNECTED&#160;</td><td class="fielddoc"><p>The connection was disconnected. Depending on the configuration, the connection may reconnect. </p>
</td></tr>
<tr><td class="fieldname"><a id="a36c934157b663b7b5fb5d6609c897c80a473ea6cfa03490838fafee8730b48a2a"></a>NATS_CONNECTION_AUTH_FAILED&#160;</td><td class="fielddoc"><p>The connection failed due to authentication error. </p>
</td></tr>
<tr><td class="fieldname"><a id="a36c934157b663b7b5fb5d6609c897c80ac3abc147873fe999c86431f9222eebf5"></a>NATS_NOT_PERMITTED&#160;</td><td class="fielddoc"><p>The action is not permitted. </p>
</td></tr>
<tr><td class="fieldname"><a id="a36c934157b663b7b5fb5d6609c897c80ad0229a12b17d3d12a28efed6213720d8"></a>NATS_NOT_FOUND&#160;</td><td class="fielddoc"><p>An action could not complete because something was not found. So far, this is an internal error. </p>
</td></tr>
<tr><td class="fieldname"><a id="a36c934157b663b7b5fb5d6609c897c80ae1d2c1366dbed428f6589f057acc507d"></a>NATS_ADDRESS_MISSING&#160;</td><td class="fielddoc"><p>Incorrect URL. For instance no host specified in the URL. </p>
</td></tr>
<tr><td class="fieldname"><a id="a36c934157b663b7b5fb5d6609c897c80a790c08a7d33e3aefce07c04120c4c19e"></a>NATS_INVALID_SUBJECT&#160;</td><td class="fielddoc"><p>Invalid subject, for instance NULL or empty string. </p>
</td></tr>
<tr><td class="fieldname"><a id="a36c934157b663b7b5fb5d6609c897c80a71b57630aebf5c20eecdab832c2a9235"></a>NATS_INVALID_ARG&#160;</td><td class="fielddoc"><p>An invalid argument is passed to a function. For instance passing NULL to an API that does not accept this value. </p>
</td></tr>
<tr><td class="fieldname"><a id="a36c934157b663b7b5fb5d6609c897c80a273e92a0ff3b7eaf946b4b7fa6cc6c6c"></a>NATS_INVALID_SUBSCRIPTION&#160;</td><td class="fielddoc"><p>The call to a subscription function fails because the subscription has previously been closed. </p>
</td></tr>
<tr><td class="fieldname"><a id="a36c934157b663b7b5fb5d6609c897c80a827072fc245a99a60691e1e4b173ca86"></a>NATS_INVALID_TIMEOUT&#160;</td><td class="fielddoc"><p>Timeout must be positive numbers. </p>
</td></tr>
<tr><td class="fieldname"><a id="a36c934157b663b7b5fb5d6609c897c80a9bb78b4f245d2870040d25c450febd4b"></a>NATS_ILLEGAL_STATE&#160;</td><td class="fielddoc"><p>An unexpected state, for instance calling <a class="el" href="group__sub_group.html#ga6538a5d78dfb0f16514b94c8e74c11af" title="Returns the next available message.">natsSubscription_NextMsg()</a> on an asynchronous subscriber. </p>
</td></tr>
<tr><td class="fieldname"><a id="a36c934157b663b7b5fb5d6609c897c80ae93ff5b7fe31f8570308385d92d317b0"></a>NATS_SLOW_CONSUMER&#160;</td><td class="fielddoc"><p>The maximum number of messages waiting to be delivered has been reached. Messages are dropped. </p>
</td></tr>
<tr><td class="fieldname"><a id="a36c934157b663b7b5fb5d6609c897c80af820300473609092a3e97a71b5af9ff9"></a>NATS_MAX_PAYLOAD&#160;</td><td class="fielddoc"><p>Attempt to send a payload larger than the maximum allowed by the NATS Server. </p>
</td></tr>
<tr><td class="fieldname"><a id="a36c934157b663b7b5fb5d6609c897c80a9a6f40b7803639ac18bdf532e93e5ad5"></a>NATS_MAX_DELIVERED_MSGS&#160;</td><td class="fielddoc"><p>Attempt to receive more messages than allowed, for instance because of <a class="el" href="group__sub_group.html#ga09f285de2746a6e27fc66efd60bd3116" title="Auto-Unsubscribes.">natsSubscription_AutoUnsubscribe()</a>. </p>
</td></tr>
<tr><td class="fieldname"><a id="a36c934157b663b7b5fb5d6609c897c80a317fb9be1a80f6b1877f96a9a2db16ad"></a>NATS_INSUFFICIENT_BUFFER&#160;</td><td class="fielddoc"><p>A buffer is not large enough to accommodate the data. </p>
</td></tr>
<tr><td class="fieldname"><a id="a36c934157b663b7b5fb5d6609c897c80a62ff6f5cc64399631defc0119731b514"></a>NATS_NO_MEMORY&#160;</td><td class="fielddoc"><p>An operation could not complete because of insufficient memory. </p>
</td></tr>
<tr><td class="fieldname"><a id="a36c934157b663b7b5fb5d6609c897c80a984189ec4cfe3e7647268c99f7e49ec9"></a>NATS_SYS_ERROR&#160;</td><td class="fielddoc"><p>Some system function returned an error. </p>
</td></tr>
<tr><td class="fieldname"><a id="a36c934157b663b7b5fb5d6609c897c80ab88994c9ea9889ac4d9d656d62f550ed"></a>NATS_TIMEOUT&#160;</td><td class="fielddoc"><p>An operation timed-out. For instance <a class="el" href="group__sub_group.html#ga6538a5d78dfb0f16514b94c8e74c11af" title="Returns the next available message.">natsSubscription_NextMsg()</a>. </p>
</td></tr>
<tr><td class="fieldname"><a id="a36c934157b663b7b5fb5d6609c897c80a7cb64f52c8d91d6ade3db6bc82a96c42"></a>NATS_FAILED_TO_INITIALIZE&#160;</td><td class="fielddoc"><p>The library failed to initialize. </p>
</td></tr>
<tr><td class="fieldname"><a id="a36c934157b663b7b5fb5d6609c897c80ae47047f2fac5f2f2a434fc501e5c3d4e"></a>NATS_NOT_INITIALIZED&#160;</td><td class="fielddoc"><p>The library is not yet initialized. </p>
</td></tr>
<tr><td class="fieldname"><a id="a36c934157b663b7b5fb5d6609c897c80a892183c32b4929388bb75dc62230ddf3"></a>NATS_SSL_ERROR&#160;</td><td class="fielddoc"><p>An SSL error occurred when trying to establish a connection. </p>
</td></tr>
<tr><td class="fieldname"><a id="a36c934157b663b7b5fb5d6609c897c80a8a4e298931ba0698a72e397b1b57c885"></a>NATS_NO_SERVER_SUPPORT&#160;</td><td class="fielddoc"><p>The server does not support this action. </p>
</td></tr>
<tr><td class="fieldname"><a id="a36c934157b663b7b5fb5d6609c897c80a49a1ea653ce112b3c53eedebcd60811d"></a>NATS_NOT_YET_CONNECTED&#160;</td><td class="fielddoc"><p>A connection could not be immediately established and <a class="el" href="group__opts_group.html#ga20946800d024b7089e73d63454d1c19f" title="Indicates if initial connect failure should be retried or not.">natsOptions_SetRetryOnFailedConnect()</a> specified a connected callback. The connect is retried asynchronously. </p>
</td></tr>
<tr><td class="fieldname"><a id="a36c934157b663b7b5fb5d6609c897c80a07fdbda44f43cef9866a75b25053c2ae"></a>NATS_DRAINING&#160;</td><td class="fielddoc"><p>A connection and/or subscription entered the draining mode. Some operations will fail when in that mode. </p>
</td></tr>
<tr><td class="fieldname"><a id="a36c934157b663b7b5fb5d6609c897c80a8a0d239cfdfa30fe730afea65941779b"></a>NATS_INVALID_QUEUE_NAME&#160;</td><td class="fielddoc"><p>An invalid queue name was passed when creating a queue subscription. </p>
</td></tr>
<tr><td class="fieldname"><a id="a36c934157b663b7b5fb5d6609c897c80aab97324e40ccfe1360080c651c330e62"></a>NATS_NO_RESPONDERS&#160;</td><td class="fielddoc"><p>No responders were running when the server received the request. </p>
</td></tr>
</table>

</div>
</div>
</div><!-- contents -->
</div><!-- doc-content -->
<!-- HTML footer for doxygen 1.8.10-->
<!-- start footer part -->
<div id="nav-path" class="navpath"><!-- id is needed for treeview function! -->
  <ul>
    <li class="navelem"><a class="el" href="dir_68267d1309a1af8e8297ef4c3efbcdba.html">src</a></li><li class="navelem"><a class="el" href="status_8h.html">status.h</a></li>
    <li class="footer">NATS.IO Supported By Synadia Communications Inc.
    <a href="http://www.nats.io">
    </a></li>
  </ul>
</div>
</body>
</html><|MERGE_RESOLUTION|>--- conflicted
+++ resolved
@@ -26,11 +26,7 @@
  <tr style="height: 56px;">
   <td id="projectalign" style="padding-left: 0.5em;" >
    <div id="projectname">NATS C Client with Streaming support
-<<<<<<< HEAD
-   &#160;<span id="projectnumber">2.5.0</span>
-=======
-   &#160;<span id="projectnumber">2.6.0</span>
->>>>>>> 52bd0f98
+   &#160;<span id="projectnumber">3.0.0-beta01</span>
    </div>
    <div id="projectbrief">The nats.io C Client, Supported by Synadia Communications Inc.</div>
   </td>
