// Copyright 2015-2024 The NATS Authors
// Licensed under the Apache License, Version 2.0 (the "License");
// you may not use this file except in compliance with the License.
// You may obtain a copy of the License at
//
// http://www.apache.org/licenses/LICENSE-2.0
//
// Unless required by applicable law or agreed to in writing, software
// distributed under the License is distributed on an "AS IS" BASIS,
// WITHOUT WARRANTIES OR CONDITIONS OF ANY KIND, either express or implied.
// See the License for the specific language governing permissions and
// limitations under the License.

#include "natsp.h"

#include <assert.h>
#include <stdio.h>
#include <string.h>
#include <errno.h>
#include <ctype.h>

#include "conn.h"
#include "mem.h"
#include "buf.h"
#include "parser.h"
#include "srvpool.h"
#include "url.h"
#include "opts.h"
#include "util.h"
#include "timer.h"
#include "sub.h"
#include "msg.h"
#include "asynccb.h"
#include "comsock.h"
#include "nkeys.h"
#include "crypto.h"
#include "js.h"
#include "glib/glib.h"

#define DEFAULT_SCRATCH_SIZE    (512)
#define MAX_INFO_MESSAGE_SIZE   (32768)
#define DEFAULT_FLUSH_TIMEOUT   (10000)

#define NATS_EVENT_ACTION_ADD       (true)
#define NATS_EVENT_ACTION_REMOVE    (false)

#ifdef DEV_MODE
// For type safety

static void _retain(natsConnection *nc)  { nc->refs++; }
static void _release(natsConnection *nc) { nc->refs--; }

void natsConn_Lock(natsConnection *nc)   { natsMutex_Lock(nc->mu);   }
void natsConn_Unlock(natsConnection *nc) { natsMutex_Unlock(nc->mu); }

#else
// We know what we are doing :-)

#define _retain(c)  ((c)->refs++)
#define _release(c) ((c)->refs--)

#endif // DEV_MODE


// CLIENT_PROTO_ZERO is the original client protocol from 2009.
// http://nats.io/documentation/internals/nats-protocol/
#define CLIENT_PROTO_ZERO   (0)

// CLIENT_PROTO_INFO signals a client can receive more then the original INFO block.
// This can be used to update clients on other cluster members, etc.
#define CLIENT_PROTO_INFO   (1)

/*
 * Forward declarations:
 */
static natsStatus
_spinUpSocketWatchers(natsConnection *nc);

static natsStatus
_processConnInit(natsConnection *nc);

static void
_close(natsConnection *nc, natsConnStatus status, bool fromPublicClose, bool doCBs);

static bool
_processOpError(natsConnection *nc, natsStatus s, bool initialConnect);

static natsStatus
_flushTimeout(natsConnection *nc, int64_t timeout);

static bool
_processAuthError(natsConnection *nc, int errCode, char *error);

static int
_checkAuthError(char *error);

/*
 * ----------------------------------------
 */

struct threadsToJoin
{
    natsThread  *readLoop;
    natsThread  *flusher;
    natsThread  *reconnect;
    bool        joinReconnect;

} threadsToJoin;

static void
_initThreadsToJoin(struct threadsToJoin *ttj, natsConnection *nc, bool joinReconnect)
{
    memset(ttj, 0, sizeof(threadsToJoin));

    ttj->joinReconnect = joinReconnect;

    if (nc->readLoopThread != NULL)
    {
        ttj->readLoop = nc->readLoopThread;
        nc->readLoopThread = NULL;
    }

    if (joinReconnect && (nc->reconnectThread != NULL))
    {
        ttj->reconnect = nc->reconnectThread;
        nc->reconnectThread = NULL;
    }

    if (nc->flusherThread != NULL)
    {
        nc->flusherStop = true;
        natsCondition_Signal(nc->flusherCond);

        ttj->flusher = nc->flusherThread;
        nc->flusherThread = NULL;
    }
}

static void
_joinThreads(struct threadsToJoin *ttj)
{
    if (ttj->readLoop != NULL)
    {
        natsThread_Join(ttj->readLoop);
        natsThread_Destroy(ttj->readLoop);
    }

    if (ttj->joinReconnect && (ttj->reconnect != NULL))
    {
        natsThread_Join(ttj->reconnect);
        natsThread_Destroy(ttj->reconnect);
    }

    if (ttj->flusher != NULL)
    {
        natsThread_Join(ttj->flusher);
        natsThread_Destroy(ttj->flusher);
    }
}

static void
_clearServerInfo(natsServerInfo *si)
{
    int i;

    NATS_FREE(si->id);
    NATS_FREE(si->host);
    NATS_FREE(si->version);

    for (i=0; i<si->connectURLsCount; i++)
        NATS_FREE(si->connectURLs[i]);
    NATS_FREE(si->connectURLs);

    NATS_FREE(si->nonce);
    NATS_FREE(si->clientIP);

    memset(si, 0, sizeof(natsServerInfo));
}

static void
_freeConn(natsConnection *nc)
{
    if (nc == NULL)
        return;

    natsTimer_Destroy(nc->ptmr);
    natsBuf_Destroy(nc->pending);
    natsBuf_Destroy(nc->scratch);
    natsBuf_Destroy(nc->bw);
    natsSrvPool_Destroy(nc->srvPool);
    _clearServerInfo(&(nc->info));
    natsCondition_Destroy(nc->flusherCond);
    natsCondition_Destroy(nc->pongs.cond);
    natsParser_Destroy(nc->ps);
    natsThread_Destroy(nc->readLoopThread);
    natsThread_Destroy(nc->flusherThread);
    natsHash_Destroy(nc->subs);
    natsOptions_Destroy(nc->opts);
    if (nc->sockCtx.ssl != NULL)
        SSL_free(nc->sockCtx.ssl);
    NATS_FREE(nc->el.buffer);
    natsConn_destroyRespPool(nc);
    natsInbox_Destroy(nc->respSub);
    natsStrHash_Destroy(nc->respMap);
    natsCondition_Destroy(nc->reconnectCond);
    natsMutex_Destroy(nc->subsMu);
    natsMutex_Destroy(nc->mu);

    NATS_FREE(nc);

    natsLib_Release();
}

void
natsConn_retain(natsConnection *nc)
{
    if (nc == NULL)
        return;

    natsConn_Lock(nc);

    nc->refs++;

    natsConn_Unlock(nc);
}

void
natsConn_release(natsConnection *nc)
{
    int refs = 0;

    if (nc == NULL)
        return;

    natsConn_Lock(nc);

    refs = --(nc->refs);

    natsConn_Unlock(nc);

    if (refs == 0)
        _freeConn(nc);
}

void
natsConn_lockAndRetain(natsConnection *nc)
{
    natsConn_Lock(nc);
    nc->refs++;
}

void
natsConn_unlockAndRelease(natsConnection *nc)
{
    int refs = 0;

    refs = --(nc->refs);

    natsConn_Unlock(nc);

    if (refs == 0)
        _freeConn(nc);
}

natsStatus
natsConn_bufferFlush(natsConnection *nc)
{
    natsStatus  s      = NATS_OK;
    int         bufLen = natsBuf_Len(nc->bw);

    if (bufLen == 0)
        return NATS_OK;

    if (nc->usePending)
    {
        s = natsBuf_Append(nc->pending, natsBuf_Data(nc->bw), bufLen);
    }
    else if (nc->sockCtx.useEventLoop)
    {
        if (!(nc->el.writeAdded))
        {
            nc->el.writeAdded = true;
            s = nc->opts->evCbs.write(nc->el.data, NATS_EVENT_ACTION_ADD);
            if (s != NATS_OK)
                nats_setError(s, "Error processing write request: %d - %s",
                              s, natsStatus_GetText(s));
        }

        return NATS_UPDATE_ERR_STACK(s);
    }
    else
    {
        s = natsSock_WriteFully(&(nc->sockCtx), natsBuf_Data(nc->bw), bufLen);
    }

    natsBuf_Reset(nc->bw);

    return NATS_UPDATE_ERR_STACK(s);
}

natsStatus
natsConn_bufferWrite(natsConnection *nc, const char *buffer, int len)
{
    natsStatus  s = NATS_OK;
    int         offset = 0;
    int         avail  = 0;

    if (len <= 0)
        return NATS_OK;

    if (nc->usePending)
        return natsBuf_Append(nc->pending, buffer, len);

    if (nc->sockCtx.useEventLoop)
    {
        s = natsBuf_Append(nc->bw, buffer, len);
        if ((s == NATS_OK)
            && (natsBuf_Len(nc->bw) >= nc->opts->ioBufSize)
            && !(nc->el.writeAdded))
        {
            nc->el.writeAdded = true;
            s = nc->opts->evCbs.write(nc->el.data, NATS_EVENT_ACTION_ADD);
            if (s != NATS_OK)
                nats_setError(s, "Error processing write request: %d - %s",
                              s, natsStatus_GetText(s));
        }

        return NATS_UPDATE_ERR_STACK(s);
    }

    if (nc->dontSendInPlace)
    {
        s = natsBuf_Append(nc->bw, buffer, len);

        return NATS_UPDATE_ERR_STACK(s);
    }

    // If we have more data that can fit..
    while ((s == NATS_OK) && (len > natsBuf_Available(nc->bw)))
    {
        // If there is nothing in the buffer...
        if (natsBuf_Len(nc->bw) == 0)
        {
            // Do a single socket write to avoid a copy
            s = natsSock_WriteFully(&(nc->sockCtx), buffer + offset, len);

            // We are done
            return NATS_UPDATE_ERR_STACK(s);
        }

        // We already have data in the buffer, check how many more bytes
        // can we fit
        avail = natsBuf_Available(nc->bw);

        // Append that much bytes
        s = natsBuf_Append(nc->bw, buffer + offset, avail);

        // Flush the buffer
        if (s == NATS_OK)
            s = natsConn_bufferFlush(nc);

        // If success, then decrement what's left to send and update the
        // offset.
        if (s == NATS_OK)
        {
            len    -= avail;
            offset += avail;
        }
    }

    // If there is data left, the buffer can now hold this data.
    if ((s == NATS_OK) && (len > 0))
        s = natsBuf_Append(nc->bw, buffer + offset, len);

    return NATS_UPDATE_ERR_STACK(s);
}

natsStatus
natsConn_bufferWriteString(natsConnection *nc, const char *string)
{
    natsStatus s = natsConn_bufferWrite(nc, string, (int) strlen(string));

    return NATS_UPDATE_ERR_STACK(s);
}

// _createConn will connect to the server and do the right thing when an
// existing connection is in place.
static natsStatus
_createConn(natsConnection *nc)
{
    natsStatus  s = NATS_OK;

    // Sets a deadline for the connect process (not just the low level
    // tcp connect. The deadline will be removed when we have received
    // the PONG to our initial PING. See _processConnInit().
    natsSock_InitDeadline(&nc->sockCtx, nc->opts->timeout);

    // Set the IP resolution order
    nc->sockCtx.orderIP = nc->opts->orderIP;

    // Set ctx.noRandomize based on public NoRandomize option.
    nc->sockCtx.noRandomize = nc->opts->noRandomize;

    s = natsSock_ConnectTcp(&(nc->sockCtx), nc->cur->url->host, nc->cur->url->port);
    if (s == NATS_OK)
        nc->sockCtx.fdActive = true;

    // Need to create or reset the buffer even on failure in case we allow
    // retry on failed connect
    if ((s == NATS_OK) || nc->opts->retryOnFailedConnect)
    {
        natsStatus ls = NATS_OK;

        if (nc->bw == NULL)
            ls = natsBuf_Create(&(nc->bw), nc->opts->ioBufSize);
        else
            natsBuf_Reset(nc->bw);

        if (s == NATS_OK)
            s = ls;
    }

    if (s != NATS_OK)
    {
        // reset the deadline
        natsSock_ClearDeadline(&nc->sockCtx);
    }

    return NATS_UPDATE_ERR_STACK(s);
}

static void
_clearControlContent(natsControl *control)
{
    NATS_FREE(control->op);
    NATS_FREE(control->args);
}

static void
_initControlContent(natsControl *control)
{
    control->op     = NULL;
    control->args   = NULL;
}

static bool
_isConnecting(natsConnection *nc)
{
    return nc->status == NATS_CONN_STATUS_CONNECTING;
}

static bool
_isConnected(natsConnection *nc)
{
    return ((nc->status == NATS_CONN_STATUS_CONNECTED) || natsConn_isDraining(nc));
}

bool
natsConn_isClosed(natsConnection *nc)
{
    return nc->status == NATS_CONN_STATUS_CLOSED;
}

bool
natsConn_isReconnecting(natsConnection *nc)
{
    return (nc->pending != NULL);
}

bool
natsConn_isDraining(natsConnection *nc)
{
    return ((nc->status == NATS_CONN_STATUS_DRAINING_SUBS) || (nc->status == NATS_CONN_STATUS_DRAINING_PUBS));
}

bool
natsConn_isDrainingPubs(natsConnection *nc)
{
    return nc->status == NATS_CONN_STATUS_DRAINING_PUBS;
}

static natsStatus
_readOp(natsConnection *nc, natsControl *control)
{
    natsStatus  s = NATS_OK;
    char        buffer[MAX_INFO_MESSAGE_SIZE];

    buffer[0] = '\0';

    s = natsSock_ReadLine(&(nc->sockCtx), buffer, sizeof(buffer));
    if (s == NATS_OK)
        s = nats_ParseControl(control, buffer);

    return NATS_UPDATE_ERR_STACK(s);
}

static void
_unpackSrvVersion(natsConnection *nc)
{
    nc->srvVersion.ma  = 0;
    nc->srvVersion.mi = 0;
    nc->srvVersion.up  = 0;

    if (nats_IsStringEmpty(nc->info.version))
        return;

    sscanf(nc->info.version, "%d.%d.%d", &(nc->srvVersion.ma), &(nc->srvVersion.mi), &(nc->srvVersion.up));
}

bool
natsConn_srvVersionAtLeast(natsConnection *nc, int major, int minor, int update)
{
    bool ok;
    natsConn_Lock(nc);
    ok = (((nc->srvVersion.ma > major)
            || ((nc->srvVersion.ma == major) && (nc->srvVersion.mi > minor))
            || ((nc->srvVersion.ma == major) && (nc->srvVersion.mi == minor) && (nc->srvVersion.up >= update))) ? true : false);
    natsConn_Unlock(nc);
    return ok;
}

// _processInfo is used to parse the info messages sent
// from the server.
// This function may update the server pool.
static natsStatus
_processInfo(natsConnection *nc, char *info, int len)
{
    natsStatus  s     = NATS_OK;
    nats_JSON   *json = NULL;
    bool        postDiscoveredServersCb = false;
    bool        postLameDuckCb = false;

    if (info == NULL)
        return NATS_OK;

    natsOptions_lock(nc->opts);
    postDiscoveredServersCb = (nc->opts->discoveredServersCb != NULL);
    postLameDuckCb = (nc->opts->lameDuckCb != NULL);
    natsOptions_unlock(nc->opts);

    _clearServerInfo(&(nc->info));

    s = nats_JSONParse(&json, info, len);
    if (s != NATS_OK)
        return NATS_UPDATE_ERR_STACK(s);

    IFOK(s, nats_JSONGetStr(json, "server_id", &(nc->info.id)));
    IFOK(s, nats_JSONGetStr(json, "version", &(nc->info.version)));
    IFOK(s, nats_JSONGetStr(json, "host", &(nc->info.host)));
    IFOK(s, nats_JSONGetInt(json, "port", &(nc->info.port)));
    IFOK(s, nats_JSONGetBool(json, "auth_required", &(nc->info.authRequired)));
    IFOK(s, nats_JSONGetBool(json, "tls_required", &(nc->info.tlsRequired)));
    IFOK(s, nats_JSONGetBool(json, "tls_available", &(nc->info.tlsAvailable)));
    IFOK(s, nats_JSONGetLong(json, "max_payload", &(nc->info.maxPayload)));
    IFOK(s, nats_JSONGetArrayStr(json, "connect_urls",
                                 &(nc->info.connectURLs),
                                 &(nc->info.connectURLsCount)));
    IFOK(s, nats_JSONGetInt(json, "proto", &(nc->info.proto)));
    IFOK(s, nats_JSONGetULong(json, "client_id", &(nc->info.CID)));
    IFOK(s, nats_JSONGetStr(json, "nonce", &(nc->info.nonce)));
    IFOK(s, nats_JSONGetStr(json, "client_ip", &(nc->info.clientIP)));
    IFOK(s, nats_JSONGetBool(json, "ldm", &(nc->info.lameDuckMode)));
    IFOK(s, nats_JSONGetBool(json, "headers", &(nc->info.headers)));

    if (s == NATS_OK)
        _unpackSrvVersion(nc);

    // The array could be empty/not present on initial connect,
    // if advertise is disabled on that server, or servers that
    // did not include themselves in the async INFO protocol.
    // If empty, do not remove the implicit servers from the pool.
    if ((s == NATS_OK) && !nc->opts->ignoreDiscoveredServers && (nc->info.connectURLsCount > 0))
    {
        bool        added    = false;
        const char  *tlsName = NULL;

        if ((nc->cur != NULL) && (nc->cur->url != NULL) && !nats_HostIsIP(nc->cur->url->host))
            tlsName = (const char*) nc->cur->url->host;

        s = natsSrvPool_addNewURLs(nc->srvPool,
                                   nc->cur->url,
                                   nc->info.connectURLs,
                                   nc->info.connectURLsCount,
                                   tlsName,
                                   &added);
        if ((s == NATS_OK) && added && !nc->initc && postDiscoveredServersCb)
            natsAsyncCb_PostConnHandler(nc, ASYNC_DISCOVERED_SERVERS);
    }
    // Process the LDM callback after the above. It will cover cases where
    // we have connect URLs and invoke discovered server callback, and case
    // where we don't.
    if ((s == NATS_OK) && nc->info.lameDuckMode && postLameDuckCb)
        natsAsyncCb_PostConnHandler(nc, ASYNC_LAME_DUCK_MODE);

    if (s != NATS_OK)
        s = nats_setError(NATS_PROTOCOL_ERROR,
                          "Invalid protocol: %s", nats_GetLastError(NULL));

    nats_JSONDestroy(json);

    return NATS_UPDATE_ERR_STACK(s);
}

// natsConn_processAsyncINFO does the same than processInfo, but is called
// from the parser. Calls processInfo under connection's lock
// protection.
void
natsConn_processAsyncINFO(natsConnection *nc, char *buf, int len)
{
    natsConn_Lock(nc);
    // Ignore errors, we will simply not update the server pool...
    (void) _processInfo(nc, buf, len);
    natsConn_Unlock(nc);
}

#if defined(NATS_HAS_TLS)
static int
_collectSSLErr(int preverifyOk, X509_STORE_CTX* ctx)
{
    SSL             *ssl  = NULL;
    X509            *cert = X509_STORE_CTX_get_current_cert(ctx);
    int             depth = X509_STORE_CTX_get_error_depth(ctx);
    int             err   = X509_STORE_CTX_get_error(ctx);
    natsConnection  *nc   = NULL;

    // Retrieve the SSL object, then our connection...
    ssl = X509_STORE_CTX_get_ex_data(ctx, SSL_get_ex_data_X509_STORE_CTX_idx());
    nc = (natsConnection*) SSL_get_ex_data(ssl, 0);

    // Should we skip serve certificate verification?
    if (nc->opts->sslCtx->skipVerify)
        return 1;

    if (!preverifyOk)
    {
        char certName[256]= {0};

        X509_NAME_oneline(X509_get_subject_name(cert), certName, sizeof(certName));

        if (err == X509_V_ERR_HOSTNAME_MISMATCH)
        {
            snprintf_truncate(nc->errStr, sizeof(nc->errStr), "%d:%s:expected=%s:cert=%s",
                              err, X509_verify_cert_error_string(err), nc->tlsName,
                              certName);
        }
        else
        {
            char issuer[256]  = {0};

            X509_NAME_oneline(X509_get_issuer_name(cert), issuer, sizeof(issuer));

            snprintf_truncate(nc->errStr, sizeof(nc->errStr), "%d:%s:depth=%d:cert=%s:issuer=%s",
                              err, X509_verify_cert_error_string(err), depth,
                              certName, issuer);
        }
    }

    return preverifyOk;
}
#endif

// makeTLSConn will wrap an existing Conn using TLS
static natsStatus
_makeTLSConn(natsConnection *nc)
{
#if defined(NATS_HAS_TLS)
    natsStatus  s       = NATS_OK;
    SSL         *ssl    = NULL;

    // Reset nc->errStr before initiating the handshake...
    nc->errStr[0] = '\0';

    natsMutex_Lock(nc->opts->sslCtx->lock);

    s = natsSock_SetBlocking(nc->sockCtx.fd, true);
    if (s == NATS_OK)
    {
        ssl = SSL_new(nc->opts->sslCtx->ctx);
        if (ssl == NULL)
        {
            s = nats_setError(NATS_SSL_ERROR,
                              "Error creating SSL object: %s",
                              NATS_SSL_ERR_REASON_STRING);
        }
        else
        {
            nats_sslRegisterThreadForCleanup();

            SSL_set_ex_data(ssl, 0, (void*) nc);
        }
    }
    if (s == NATS_OK)
    {
        SSL_set_connect_state(ssl);

        if (SSL_set_fd(ssl, (int) nc->sockCtx.fd) != 1)
        {
            s = nats_setError(NATS_SSL_ERROR,
                              "Error connecting the SSL object to a file descriptor : %s",
                              NATS_SSL_ERR_REASON_STRING);
        }
    }
    if (s == NATS_OK)
    {
        if (nc->opts->sslCtx->skipVerify)
        {
            SSL_set_verify(ssl, SSL_VERIFY_NONE, NULL);
        }
        else
        {
            nc->tlsName = NULL;

            // If we don't force hostname verification, perform it only
            // if expectedHostname is set (to be backward compatible with
            // releases prior to 2.0.0)
            if (nc->opts->sslCtx->expectedHostname != NULL)
                nc->tlsName = nc->opts->sslCtx->expectedHostname;
#if defined(NATS_FORCE_HOST_VERIFICATION)
            else if (nc->cur->tlsName != NULL)
                nc->tlsName = nc->cur->tlsName;
            else
                nc->tlsName = nc->cur->url->host;
#endif
            if (nc->tlsName != NULL)
            {
#if defined(NATS_USE_OPENSSL_1_1)
                SSL_set_hostflags(ssl, X509_CHECK_FLAG_NO_PARTIAL_WILDCARDS);
                if (!SSL_set1_host(ssl, nc->tlsName))
#else
                X509_VERIFY_PARAM *param = SSL_get0_param(ssl);
                X509_VERIFY_PARAM_set_hostflags(param, X509_CHECK_FLAG_NO_PARTIAL_WILDCARDS);
                if (!X509_VERIFY_PARAM_set1_host(param, nc->tlsName, 0))
#endif
                    s = nats_setError(NATS_SSL_ERROR, "unable to set expected hostname '%s'", nc->tlsName);
            }
            if (s == NATS_OK)
                SSL_set_verify(ssl, SSL_VERIFY_PEER, _collectSSLErr);
        }
    }
    if ((s == NATS_OK) && (SSL_do_handshake(ssl) != 1))
    {
        s = nats_setError(NATS_SSL_ERROR,
                          "SSL handshake error: %s",
                          (nc->errStr[0] != '\0' ? nc->errStr : NATS_SSL_ERR_REASON_STRING));
    }
    // Make sure that if nc-errStr was set in _collectSSLErr but
    // the overall handshake is ok, then we clear the error
    if (s == NATS_OK)
    {
        nc->errStr[0] = '\0';
        s = natsSock_SetBlocking(nc->sockCtx.fd, false);
    }

    natsMutex_Unlock(nc->opts->sslCtx->lock);

    if (s != NATS_OK)
    {
        if (ssl != NULL)
            SSL_free(ssl);
    }
    else
    {
        nc->sockCtx.ssl = ssl;
    }

    return NATS_UPDATE_ERR_STACK(s);
#else
    return nats_setError(NATS_ILLEGAL_STATE, "%s", NO_SSL_ERR);
#endif
}

// This will check to see if the connection should be
// secure. This can be dictated from either end and should
// only be called after the INIT protocol has been received.
static natsStatus
_checkForSecure(natsConnection *nc)
{
    natsStatus  s = NATS_OK;

    // Check for mismatch in setups
    if (nc->opts->secure && !nc->info.tlsRequired && !nc->info.tlsAvailable)
        s = nats_setDefaultError(NATS_SECURE_CONNECTION_WANTED);
    else if (nc->info.tlsRequired && !nc->opts->secure)
    {
        // Switch to Secure since server needs TLS.
        s = natsOptions_SetSecure(nc->opts, true);
    }

    if ((s == NATS_OK) && nc->opts->secure)
    {
        // If TLS handshake first is true, we have already done
        // the handshake, so do it only if false.
        if (!nc->opts->tlsHandshakeFirst)
            s = _makeTLSConn(nc);
    }

    return NATS_UPDATE_ERR_STACK(s);
}

static natsStatus
_processExpectedInfo(natsConnection *nc)
{
    natsControl     control;
    natsStatus      s;

    _initControlContent(&control);

    s = _readOp(nc, &control);
    if (s != NATS_OK)
        return NATS_UPDATE_ERR_STACK(s);

    if ((s == NATS_OK)
        && ((control.op == NULL)
            || (strcmp(control.op, _INFO_OP_) != 0)))
    {
        s = nats_setError(NATS_PROTOCOL_ERROR,
                          "Unexpected protocol: got '%s' instead of '%s'",
                          (control.op == NULL ? "<null>" : control.op),
                          _INFO_OP_);
    }
    if (s == NATS_OK)
        s = _processInfo(nc, control.args, -1);
    if (s == NATS_OK)
        s = _checkForSecure(nc);

    _clearControlContent(&control);

    return NATS_UPDATE_ERR_STACK(s);
}

static char*
_escape(char *origin)
{
    char    escChar[] = {'\a', '\b', '\f', '\n', '\r', '\t', '\v', '\\'};
    char    escRepl[] = {'a', 'b', 'f', 'n', 'r', 't', 'v', '\\'};
    int     l         = (int) strlen(origin);
    int     ec        = 0;
    char    *dest     = NULL;
    char    *ptr      = NULL;
    int i;
    int j;

    for (i=0; i<l; i++)
    {
        for (j=0; j<8; j++)
        {
            if (origin[i] == escChar[j])
            {
                ec++;
                break;
            }
        }
    }
    if (ec == 0)
        return origin;

    dest = NATS_MALLOC(l + ec + 1);
    if (dest == NULL)
        return NULL;

    ptr = dest;
    for (i=0; i<l; i++)
    {
        for (j=0; j<8 ;j++)
        {
            if (origin[i] == escChar[j])
            {
                *ptr++ = '\\';
                *ptr++ = escRepl[j];
                 break;
            }
        }
        if(j == 8 )
            *ptr++ = origin[i];
    }
    *ptr = '\0';
    return dest;
}

static natsStatus
_connectProto(natsConnection *nc, char **proto)
{
    natsStatus  s     = NATS_OK;
    natsOptions *opts = nc->opts;
    const char  *token= NULL;
    const char  *user = NULL;
    const char  *pwd  = NULL;
    const char  *name = NULL;
    char        *sig  = NULL;
    char        *ujwt = NULL;
    char        *nkey = NULL;
    int         res;
    unsigned char   *sigRaw    = NULL;
    int             sigRawLen  = 0;

    // Check if NoEcho is set and we have a server that supports it.
    if (opts->noEcho && (nc->info.proto < 1))
        return NATS_NO_SERVER_SUPPORT;

    if (nc->cur->url->username != NULL)
        user = nc->cur->url->username;
    if (nc->cur->url->password != NULL)
        pwd = nc->cur->url->password;
    if ((user != NULL) && (pwd == NULL))
    {
        token = user;
        user  = NULL;
    }
    if ((user == NULL) && (token == NULL))
    {
        // Take from options (possibly all NULL)
        user  = opts->user;
        pwd   = opts->password;
        token = opts->token;
        nkey  = opts->nkey;

        // Options take precedence for an implicit URL. If above is still
        // empty, we will check if we have saved a user from an explicit
        // URL in the server pool.
        if (nats_IsStringEmpty(user)
            && nats_IsStringEmpty(token)
            && (nc->srvPool->user != NULL))
        {
            user = nc->srvPool->user;
            pwd  = nc->srvPool->pwd;
            // Again, if there is no password, assume username is token.
            if (pwd == NULL)
            {
                token = user;
                user = NULL;
            }
        }
    }

    if (opts->userJWTHandler != NULL)
    {
        char *errTxt = NULL;
        bool userCb  = opts->userJWTHandler != natsConn_userCreds;

        // If callback is not the internal one, we need to release connection lock.
        if (userCb)
            natsConn_Unlock(nc);

        s = opts->userJWTHandler(&ujwt, &errTxt, (void*) opts->userJWTClosure);

        if (userCb)
        {
            natsConn_Lock(nc);
            if (natsConn_isClosed(nc) && (s == NATS_OK))
                s = NATS_CONNECTION_CLOSED;
        }
        if ((s != NATS_OK) && (errTxt != NULL))
        {
            s = nats_setError(s, "%s", errTxt);
            NATS_FREE(errTxt);
        }
        if ((s == NATS_OK) && !nats_IsStringEmpty(nkey))
            s = nats_setError(NATS_ILLEGAL_STATE, "%s", "user JWT callback and NKey cannot be both specified");

        if ((s == NATS_OK) && (ujwt != NULL))
        {
            char *tmp = _escape(ujwt);
            if (tmp == NULL)
            {
                s = nats_setDefaultError(NATS_NO_MEMORY);
            }
            else if (tmp != ujwt)
            {
                NATS_FREE(ujwt);
                ujwt = tmp;
            }
        }
    }

    if ((s == NATS_OK) && (!nats_IsStringEmpty(ujwt) || !nats_IsStringEmpty(nkey)))
    {
        char *errTxt = NULL;
        bool userCb  = opts->sigHandler != natsConn_signatureHandler;

        if (userCb)
            natsConn_Unlock(nc);

        s = opts->sigHandler(&errTxt, &sigRaw, &sigRawLen, nc->info.nonce, opts->sigClosure);

        if (userCb)
        {
            natsConn_Lock(nc);
            if (natsConn_isClosed(nc) && (s == NATS_OK))
                s = NATS_CONNECTION_CLOSED;
        }
        if ((s != NATS_OK) && (errTxt != NULL))
        {
            s = nats_setError(s, "%s", errTxt);
            NATS_FREE(errTxt);
        }
        if (s == NATS_OK)
            s = nats_Base64RawURL_EncodeString((const unsigned char*) sigRaw, sigRawLen, &sig);
    }

    if ((s == NATS_OK) && (opts->tokenCb != NULL))
    {
        if (token != NULL)
            s = nats_setError(NATS_ILLEGAL_STATE, "%s", "Token and token handler options cannot be both set");

        if (s == NATS_OK)
            token = opts->tokenCb(opts->tokenCbClosure);
    }

    if ((s == NATS_OK) && (opts->name != NULL))
        name = opts->name;

    if (s == NATS_OK)
    {
        // If our server does not support headers then we can't do them or no responders.
        const char *hdrs = nats_GetBoolStr(nc->info.headers);
        const char *noResponders = nats_GetBoolStr(nc->info.headers && !nc->opts->disableNoResponders);

        res = nats_asprintf(proto,
                            "CONNECT {\"verbose\":%s,\"pedantic\":%s,%s%s%s%s%s%s%s%s%s%s%s%s%s%s%s%s%s%s\"tls_required\":%s," \
                            "\"name\":\"%s\",\"lang\":\"%s\",\"version\":\"%s\",\"protocol\":%d,\"echo\":%s," \
                            "\"headers\":%s,\"no_responders\":%s}%s",
                            nats_GetBoolStr(opts->verbose),
                            nats_GetBoolStr(opts->pedantic),
                            (nkey != NULL ? "\"nkey\":\"" : ""),
                            (nkey != NULL ? nkey : ""),
                            (nkey != NULL ? "\"," : ""),
                            (ujwt != NULL ? "\"jwt\":\"" : ""),
                            (ujwt != NULL ? ujwt : ""),
                            (ujwt != NULL ? "\"," : ""),
                            (sig != NULL ? "\"sig\":\"" : ""),
                            (sig != NULL ? sig : ""),
                            (sig != NULL ? "\"," : ""),
                            (user != NULL ? "\"user\":\"" : ""),
                            (user != NULL ? user : ""),
                            (user != NULL ? "\"," : ""),
                            (pwd != NULL ? "\"pass\":\"" : ""),
                            (pwd != NULL ? pwd : ""),
                            (pwd != NULL ? "\"," : ""),
                            (token != NULL ? "\"auth_token\":\"" :""),
                            (token != NULL ? token : ""),
                            (token != NULL ? "\"," : ""),
                            nats_GetBoolStr(opts->secure),
                            (name != NULL ? name : ""),
                            CString, NATS_VERSION_STRING,
                            CLIENT_PROTO_INFO,
                            nats_GetBoolStr(!opts->noEcho),
                            hdrs,
                            noResponders,
                            _CRLF_);
        if (res < 0)
            s = nats_setDefaultError(NATS_NO_MEMORY);
    }

    NATS_FREE(ujwt);
    NATS_FREE(sigRaw);
    NATS_FREE(sig);

    return s;
}

natsStatus
natsConn_sendUnsubProto(natsConnection *nc, int64_t subId, int max)
{
    natsStatus  s       = NATS_OK;
    char        *proto  = NULL;
    int         res     = 0;

    if (max > 0)
        res = nats_asprintf(&proto, _UNSUB_PROTO_, subId, max);
    else
        res = nats_asprintf(&proto, _UNSUB_NO_MAX_PROTO_, subId);

    if (res < 0)
        s = nats_setDefaultError(NATS_NO_MEMORY);
    else
    {
        s = natsConn_bufferWriteString(nc, proto);
        NATS_FREE(proto);
    }

    return NATS_UPDATE_ERR_STACK(s);
}

natsStatus
natsConn_sendSubProto(natsConnection *nc, const char *subject, const char *queue, int64_t sid)
{
    natsStatus  s       = NATS_OK;
    char        *proto  = NULL;
    int         res     = 0;

    res = nats_asprintf(&proto, _SUB_PROTO_, subject, (queue == NULL ? "" : queue), sid);
    if (res < 0)
        s = nats_setDefaultError(NATS_NO_MEMORY);
    else
    {
        s = natsConn_bufferWriteString(nc, proto);
        NATS_FREE(proto);
        proto = NULL;
    }
    return NATS_UPDATE_ERR_STACK(s);
}

static natsStatus
_resendSubscriptions(natsConnection *nc)
{
    natsStatus          s    = NATS_OK;
    natsSubscription    *sub = NULL;
    natsHashIter        iter;
    int                 adjustedMax;
    natsSubscription    **subs = NULL;
    int                 i = 0;
    int                 count = 0;

    // Since we are going to send protocols to the server, we don't want to
    // be holding the subsMu lock (which is used in processMsg). So copy
    // the subscriptions in a temporary array.
    natsMutex_Lock(nc->subsMu);
    if (natsHash_Count(nc->subs) > 0)
    {
        subs = NATS_CALLOC(natsHash_Count(nc->subs), sizeof(natsSubscription*));
        if (subs == NULL)
            s = NATS_NO_MEMORY;

        if (s == NATS_OK)
        {
            void *p = NULL;

            natsHashIter_Init(&iter, nc->subs);
            while (natsHashIter_Next(&iter, NULL, &p))
            {
                subs[count++] = (natsSubscription*) p;
            }
            natsHashIter_Done(&iter);
        }
    }
    natsMutex_Unlock(nc->subsMu);

    SET_WRITE_DEADLINE(nc);

    for (i=0; (s == NATS_OK) && (i<count); i++)
    {
        sub = subs[i];

        adjustedMax = 0;
        nats_lockSubAndDispatcher(sub);
        // If JS ordered consumer, trigger a reset. Don't check the error
        // condition here. If there is a failure, it will be retried
        // at the next HB interval.
        if ((sub->jsi != NULL) && (sub->jsi->ordered))
        {
            jsSub_resetOrderedConsumer(sub, sub->jsi->sseq+1);
            nats_unlockSubAndDispatcher(sub);
            continue;
        }
        if (natsSub_drainStarted(sub))
        {
            nats_unlockSubAndDispatcher(sub);
            continue;
        }
        if (sub->max > 0)
        {
            if (sub->delivered < sub->max)
                adjustedMax = (int)(sub->max - sub->delivered);

            // The adjusted max could be 0 here if the number of delivered
            // messages have reached the max, if so, unsubscribe.
            if (adjustedMax == 0)
            {
                nats_unlockSubAndDispatcher(sub);
                s = natsConn_sendUnsubProto(nc, sub->sid, 0);
                continue;
            }
        }

        s = natsConn_sendSubProto(nc, sub->subject, sub->queue, sub->sid);
        if ((s == NATS_OK) && (adjustedMax > 0))
            s = natsConn_sendUnsubProto(nc, sub->sid, adjustedMax);

        // Hold the lock up to that point so we are sure not to resend
        // any SUB/UNSUB for a subscription that is in draining mode.
        nats_unlockSubAndDispatcher(sub);
    }

    NATS_FREE(subs);

    return s;
}

static natsStatus
_flushReconnectPendingItems(natsConnection *nc)
{
    natsStatus s = NATS_OK;

    if (nc->pending == NULL)
        return NATS_OK;

    if (natsBuf_Len(nc->pending) > 0)
    {
        // Flush pending buffer
        s = natsConn_bufferWrite(nc, natsBuf_Data(nc->pending),
                                 natsBuf_Len(nc->pending));

        // Regardless of outcome, we must clear the pending buffer
        // here to avoid duplicates (if the flush were to fail
        // with some messages/partial messages being sent).
        natsBuf_Reset(nc->pending);
    }

    return s;
}

static void
_removePongFromList(natsConnection *nc, natsPong *pong)
{
    if (pong->prev != NULL)
        pong->prev->next = pong->next;

    if (pong->next != NULL)
        pong->next->prev = pong->prev;

    if (nc->pongs.head == pong)
        nc->pongs.head = pong->next;

    if (nc->pongs.tail == pong)
        nc->pongs.tail = pong->prev;

    pong->prev = pong->next = NULL;
}

// When the connection is closed, or is disconnected and we are about
// to reconnect, we need to unblock all pending natsConnection_Flush[Timeout]()
// calls: there is no chance that a PING sent to a server is going to be
// echoed by the new server.
static void
_clearPendingFlushRequests(natsConnection *nc)
{
    natsPong *pong = NULL;

    while ((pong = nc->pongs.head) != NULL)
    {
        // Pop from the queue
        _removePongFromList(nc, pong);

        // natsConnection_Flush[Timeout]() is waiting on a condition
        // variable and exit when this value is != 0. "Flush" will
        // return an error to the caller if the connection status
        // is not CONNECTED at that time.
        pong->id = -1;

        // There may be more than one user-thread making
        // natsConnection_Flush() calls.
        natsCondition_Broadcast(nc->pongs.cond);
    }

    nc->pongs.incoming      = 0;
    nc->pongs.outgoingPings = 0;
}

// Dispose of the respInfo object.
// The boolean `needsLock` indicates if connection lock is required or not.
void
natsConn_disposeRespInfo(natsConnection *nc, respInfo *resp, bool needsLock)
{
    if (resp == NULL)
        return;

    // Destroy the message if present in the respInfo object. If it has
    // been returned to the RequestX() calls, resp->msg will be NULL here.
    if (resp->msg != NULL)
    {
        natsMsg_Destroy(resp->msg);
        resp->msg = NULL;
    }
    if (!resp->pooled)
    {
        natsCondition_Destroy(resp->cond);
        natsMutex_Destroy(resp->mu);
        NATS_FREE(resp);
    }
    else
    {
        if (needsLock)
            natsConn_Lock(nc);

        resp->closed = false;
        resp->closedSts = NATS_OK;
        resp->removed = false;
        nc->respPool[nc->respPoolIdx++] = resp;

        if (needsLock)
            natsConn_Unlock(nc);
    }
}

// Destroy the pool of respInfo objects.
void
natsConn_destroyRespPool(natsConnection *nc)
{
    int      i;
    respInfo *info;

    for (i=0; i<nc->respPoolSize; i++)
    {
        info = nc->respPool[i];
        info->pooled = false;
        natsConn_disposeRespInfo(nc, info, false);
    }
    NATS_FREE(nc->respPool);
}

// Creates a new respInfo object, binds it to the request's specific
// subject (that is set in respInbox). The respInfo object is returned.
// Connection's lock is held on entry.
natsStatus
natsConn_addRespInfo(respInfo **newResp, natsConnection *nc, char *respInbox, int respInboxSize)
{
    respInfo    *resp  = NULL;
    natsStatus  s      = NATS_OK;

    if (nc->respPoolIdx > 0)
    {
        resp = nc->respPool[--nc->respPoolIdx];
    }
    else
    {
        resp = (respInfo *) NATS_CALLOC(1, sizeof(respInfo));
        if (resp == NULL)
            s = nats_setDefaultError(NATS_NO_MEMORY);
        if (s == NATS_OK)
            s = natsMutex_Create(&(resp->mu));
        if (s == NATS_OK)
            s = natsCondition_Create(&(resp->cond));
        if ((s == NATS_OK) && (nc->respPoolSize < RESP_INFO_POOL_MAX_SIZE))
        {
            resp->pooled = true;
            nc->respPoolSize++;
        }
    }

    if (s == NATS_OK)
    {
        nc->respId[nc->respIdPos] = '0' + nc->respIdVal;
        nc->respId[nc->respIdPos + 1] = '\0';

        // Build the response inbox
        memcpy(respInbox, nc->respSub, nc->reqIdOffset);
        respInbox[nc->reqIdOffset-1] = '.';
        memcpy(respInbox+nc->reqIdOffset, nc->respId, nc->respIdPos + 2); // copy the '\0' of respId

        nc->respIdVal++;
        if (nc->respIdVal == 10)
        {
            nc->respIdVal = 0;
            if (nc->respIdPos > 0)
            {
                bool shift = true;
                int  i, j;

                for (i=nc->respIdPos-1; i>=0; i--)
                {
                    if (nc->respId[i] != '9')
                    {
                        nc->respId[i]++;

                        for (j=i+1; j<=nc->respIdPos-1; j++)
                            nc->respId[j] = '0';

                        shift = false;
                        break;
                    }
                }
                if (shift)
                {
                    nc->respId[0] = '1';

                    for (i=1; i<=nc->respIdPos; i++)
                        nc->respId[i] = '0';

                    nc->respIdPos++;
                }
            }
            else
            {
                nc->respId[0] = '1';
                nc->respIdPos++;
            }
            if (nc->respIdPos == NATS_MAX_REQ_ID_LEN)
                nc->respIdPos = 0;
        }

        s = natsStrHash_Set(nc->respMap, respInbox+nc->reqIdOffset, true,
                            (void*) resp, NULL);
    }

    if (s == NATS_OK)
        *newResp = resp;
    else
        natsConn_disposeRespInfo(nc, resp, false);

    return NATS_UPDATE_ERR_STACK(s);
}

natsStatus
natsConn_initInbox(natsConnection *nc, char *buf, int bufSize, char **newInbox, bool *allocated)
{
    int         needed  = nc->inboxPfxLen+NUID_BUFFER_LEN+1;
    char        *inbox  = buf;
    bool        created = false;
    natsStatus  s;

    if (needed > bufSize)
    {
        inbox = NATS_MALLOC(needed);
        if (inbox == NULL)
            return nats_setDefaultError(NATS_NO_MEMORY);
        created = true;
    }
    memcpy(inbox, nc->inboxPfx, nc->inboxPfxLen);
    // This will add the terminal '\0';
    s = natsNUID_Next(inbox+nc->inboxPfxLen, NUID_BUFFER_LEN+1);
    if (s == NATS_OK)
    {
        *newInbox = inbox;
        if (allocated != NULL)
            *allocated = created;
    }
    else if (created)
        NATS_FREE(inbox);

    return s;
}

natsStatus
natsConn_newInbox(natsConnection *nc, natsInbox **newInbox)
{
    natsStatus  s;
    int         inboxLen = nc->inboxPfxLen+NUID_BUFFER_LEN+1;
    char        *inbox   = NATS_MALLOC(inboxLen);

    if (inbox == NULL)
        return nats_setDefaultError(NATS_NO_MEMORY);

    s = natsConn_initInbox(nc, inbox, inboxLen, (char**) newInbox, NULL);
    if (s != NATS_OK)
        NATS_FREE(inbox);
    return s;
}

// Initialize some of the connection's fields used for request/reply mapping.
// Connection's lock is held on entry.
natsStatus
natsConn_initResp(natsConnection *nc, natsMsgHandler cb)
{
    natsStatus s = NATS_OK;

    nc->respPool = NATS_CALLOC(RESP_INFO_POOL_MAX_SIZE, sizeof(respInfo*));
    if (nc->respPool == NULL)
        s = nats_setDefaultError(NATS_NO_MEMORY);
    if (s == NATS_OK)
        s = natsStrHash_Create(&nc->respMap, 4);
    if (s == NATS_OK)
        s = natsConn_newInbox(nc, (natsInbox**) &nc->respSub);
    if (s == NATS_OK)
    {
        char *inbox = NULL;

        if (nats_asprintf(&inbox, "%s.*", nc->respSub) < 0)
            s = nats_setDefaultError(NATS_NO_MEMORY);
        else
            s = natsConn_subscribeNoPoolNoLock(&(nc->respMux), nc, inbox, cb, (void*) nc);

        NATS_FREE(inbox);
    }
    if (s != NATS_OK)
    {
        natsInbox_Destroy(nc->respSub);
        nc->respSub = NULL;
        natsStrHash_Destroy(nc->respMap);
        nc->respMap = NULL;
        NATS_FREE(nc->respPool);
        nc->respPool = NULL;
    }

    return NATS_UPDATE_ERR_STACK(s);
}

// This will clear any pending Request calls.
// Lock is assumed to be held by the caller.
static void
_clearPendingRequestCalls(natsConnection *nc, natsStatus reason)
{
    natsStrHashIter iter;
    void            *p = NULL;

    if (nc->respMap == NULL)
        return;

    natsStrHashIter_Init(&iter, nc->respMap);
    while (natsStrHashIter_Next(&iter, NULL, &p))
    {
        respInfo *val = (respInfo*) p;
        natsMutex_Lock(val->mu);
        val->closed = true;
        val->closedSts = reason;
        val->removed = true;
        natsCondition_Signal(val->cond);
        natsMutex_Unlock(val->mu);
        natsStrHashIter_RemoveCurrent(&iter);
    }
    natsStrHashIter_Done(&iter);
}

static void
_clearSSL(natsConnection *nc)
{
    if (nc->sockCtx.ssl == NULL)
        return;

    SSL_free(nc->sockCtx.ssl);
    nc->sockCtx.ssl = NULL;
}

// Try to reconnect using the option parameters.
// This function assumes we are allowed to reconnect.
static void
_doReconnect(void *arg)
{
    natsStatus                      s           = NATS_OK;
    natsConnection                  *nc         = (natsConnection*) arg;
    natsSrvPool                     *pool       = NULL;
    int64_t                         sleepTime   = 0;
    struct threadsToJoin            ttj;
    natsThread                      *rt         = NULL;
    int                             wlf         = 0;
    bool                            doSleep     = false;
    int64_t                         jitter      = 0;
    int                             i           = 0;
    natsCustomReconnectDelayHandler crd         = NULL;
    void                            *crdClosure = NULL;
    bool                            postDisconnectedCb = false;
    bool                            postReconnectedCb = false;
    bool                            postConnectedCb = false;

    natsOptions_lock(nc->opts);
    postDisconnectedCb = (nc->opts->disconnectedCb != NULL);
    postReconnectedCb = (nc->opts->reconnectedCb != NULL);
    postConnectedCb = (nc->opts->connectedCb != NULL);
    natsOptions_unlock(nc->opts);

    natsConn_Lock(nc);

    _initThreadsToJoin(&ttj, nc, false);

    natsConn_Unlock(nc);

    _joinThreads(&ttj);

    natsConn_Lock(nc);

    // Clear any error.
    nc->err         = NATS_OK;
    nc->errStr[0]   = '\0';

    pool = nc->srvPool;

    // Perform appropriate callback if needed for a disconnect.
    // (do not do this if we are here on initial connect failure)
    if (!nc->initc && postDisconnectedCb)
        natsAsyncCb_PostConnHandler(nc, ASYNC_DISCONNECTED);

    crd = nc->opts->customReconnectDelayCB;
    if (crd == NULL)
    {
        jitter = nc->opts->reconnectJitter;
        // TODO: since we sleep only after the whole list has been tried, we can't
        // rely on individual *natsSrv to know if it is a TLS or non-TLS url.
        // We have to pick which type of jitter to use, for now, we use these hints:
        if (nc->opts->secure || (nc->opts->sslCtx != NULL))
            jitter = nc->opts->reconnectJitterTLS;
    }
    else
        crdClosure = nc->opts->customReconnectDelayCBClosure;

    // Note that the pool's size may decrement after the call to
    // natsSrvPool_GetNextServer.
    for (i=0; (s == NATS_OK) && (natsSrvPool_GetSize(pool) > 0); )
    {
        nc->cur = natsSrvPool_GetNextServer(pool, nc->opts, nc->cur);
        if (nc->cur == NULL)
        {
            nc->err = NATS_NO_SERVER;
            break;
        }

        doSleep = (i+1 >= natsSrvPool_GetSize(pool));

        if (doSleep)
        {
            i = 0;
            if (crd != NULL)
            {
                wlf++;
                natsConn_Unlock(nc);
                sleepTime = crd(nc, wlf, crdClosure);
                natsConn_Lock(nc);
            }
            else
            {
                sleepTime = nc->opts->reconnectWait;
                if (jitter > 0)
                    sleepTime += rand() % jitter;
            }
            if (natsConn_isClosed(nc))
                break;
            natsCondition_TimedWait(nc->reconnectCond, nc->mu, sleepTime);
        }
        else
        {
            i++;
            natsConn_Unlock(nc);
            natsThread_Yield();
            natsConn_Lock(nc);
        }

        // Check if we have been closed first.
        if (natsConn_isClosed(nc))
            break;

        // Mark that we tried a reconnect
        nc->cur->reconnects += 1;

        // Try to create a new connection
        s = _createConn(nc);
        if (s != NATS_OK)
        {
            // Reset error here. We will return NATS_NO_SERVERS at the end of
            // this loop if appropriate.
            nc->err = NATS_OK;

            // Reset status
            s = NATS_OK;

            // Not yet connected, retry...
            // Continue to hold the lock
            continue;
        }

        // We are reconnected
        nc->stats.reconnects += 1;

        // Process Connect logic
        s = _processConnInit(nc);
        // Check if connection has been closed (it could happen due to
        // user callback that may be invoked as part of the connect)
        // or if the reconnect process should be aborted.
        if (natsConn_isClosed(nc) || nc->ar)
        {
            if (s == NATS_OK)
                s = nats_setError(NATS_CONNECTION_CLOSED, "%s", "connection has been closed/destroyed while reconnecting");
            break;
        }

        // We have a valid FD. We are now going to send data directly
        // to the newly connected server, so we need to disable the
        // use of 'pending' for the moment.
        nc->usePending = false;

        // Send existing subscription state
        if (s == NATS_OK)
            s = _resendSubscriptions(nc);

        // Now send off and clear pending buffer
        if (s == NATS_OK)
            s = _flushReconnectPendingItems(nc);

        if (s != NATS_OK)
        {
            // In case we were at the last iteration, this is the error
            // we will report.
            nc->err = s;

            // Reset status
            s = NATS_OK;

            // Close the socket since we were connected, but a problem occurred.
            // (not doing this would cause an FD leak)
            natsSock_Close(nc->sockCtx.fd);
            nc->sockCtx.fd = NATS_SOCK_INVALID;

            // We need to re-activate the use of pending since we
            // may go back to sleep and release the lock
            nc->usePending = true;
            natsBuf_Reset(nc->bw);

            // We need to cleanup some things if the connection was SSL.
            _clearSSL(nc);

            nc->status = NATS_CONN_STATUS_RECONNECTING;
            continue;
        }

        // This is where we are truly connected.
        nc->status = NATS_CONN_STATUS_CONNECTED;

        // No more failure allowed past this point.

        // Clear connection's last error
        nc->err       = NATS_OK;
        nc->errStr[0] = '\0';

        // Clear the possible current lastErr
        nc->cur->lastAuthErrCode = 0;

        // Clear out server stats for the server we connected to..
        nc->cur->didConnect = true;
        nc->cur->reconnects = 0;

        // At this point we know that we don't need the pending buffer
        // anymore. Destroy now.
        natsBuf_Destroy(nc->pending);
        nc->pending     = NULL;
        nc->usePending  = false;

        // Normally only set in _connect() but we need in case we allow
        // reconnect logic on initial connect failure.
        if (nc->initc)
        {
            // This was the initial connect. Set this to false.
            nc->initc = false;
            // Invoke the callback.
            if (postConnectedCb)
                natsAsyncCb_PostConnHandler(nc, ASYNC_CONNECTED);
        }
        else
        {
            // Call reconnectedCB if appropriate. Since we are in a separate
            // thread, we could invoke the callback directly, however, we
            // still post it so all callbacks from a connection are serialized.
            if (postReconnectedCb)
                natsAsyncCb_PostConnHandler(nc, ASYNC_RECONNECTED);
        }

        nc->inReconnect--;
        if (nc->reconnectThread != NULL)
        {
            rt = nc->reconnectThread;
            nc->reconnectThread = NULL;
        }

        // Release lock here, we will return below.
        natsConn_Unlock(nc);

        // Make sure we flush everything
        (void) natsConnection_Flush(nc);

        // Release to compensate for the retain in processOpError.
        natsConn_release(nc);

        if (rt != NULL)
        {
            natsThread_Detach(rt);
            natsThread_Destroy(rt);
        }

        return;
    }

    // Call into close.. We have no servers left..
    if (nc->err == NATS_OK)
        nc->err = NATS_NO_SERVER;

    nc->inReconnect--;
    nc->rle = true;
    natsConn_Unlock(nc);

    _close(nc, NATS_CONN_STATUS_CLOSED, false, true);

    // Release to compensate for the retain in processOpError.
    natsConn_release(nc);
}

// If the connection has the option `sendAsap`, flushes the buffer
// directly, otherwise, notifies the flusher thread that there is
// pending data to send to the server.
natsStatus
natsConn_flushOrKickFlusher(natsConnection *nc)
{
    natsStatus s = NATS_OK;

    if (nc->opts->sendAsap)
    {
        s = natsConn_bufferFlush(nc);
    }
    else if (!(nc->flusherSignaled) && (nc->bw != NULL))
    {
        nc->flusherSignaled = true;
        natsCondition_Signal(nc->flusherCond);
    }
    return s;
}

// reads a protocol one byte at a time.
static natsStatus
_readProto(natsConnection *nc, natsBuffer **proto)
{
    natsStatus	s 			= NATS_OK;
    char		protoEnd	= '\n';
    natsBuffer	*buf		= NULL;
    char		oneChar[1]  = { '\0' };

    s = natsBuf_Create(&buf, 10);
    if (s != NATS_OK)
        return NATS_UPDATE_ERR_STACK(s);

    for (;;)
    {
        s = natsSock_Read(&(nc->sockCtx), oneChar, 1, NULL);
        if (s != NATS_OK)
        {
            natsBuf_Destroy(buf);
            return NATS_UPDATE_ERR_STACK(s);
        }
        s = natsBuf_AppendByte(buf, oneChar[0]);
        if (s != NATS_OK)
        {
            natsBuf_Destroy(buf);
            return NATS_UPDATE_ERR_STACK(s);
        }
        if (oneChar[0] == protoEnd)
            break;
    }
    s = natsBuf_AppendByte(buf, '\0');
    if (s != NATS_OK)
    {
        natsBuf_Destroy(buf);
        return NATS_UPDATE_ERR_STACK(s);
    }
    *proto = buf;
    return NATS_OK;
}

static natsStatus
_sendConnect(natsConnection *nc)
{
    natsStatus  s       = NATS_OK;
    char        *cProto = NULL;
    natsBuffer	*proto  = NULL;
    bool        rup     = (nc->pending != NULL);

    // Create the CONNECT protocol
    s = _connectProto(nc, &cProto);

    // Because we now possibly release the connection lock in _connectProto()
    // (if there is user callbacks for jwt/signing keys), we can't have the
    // set/reset of usePending be in doReconnect(). There are then windows in
    // which a user Publish() could sneak in a try to send to socket. So limit
    // the disable/re-enable of that boolean to around this buffer write/flush
    // calls.
    if (rup)
        nc->usePending = false;

    // Add it to the buffer
    if (s == NATS_OK)
        s = natsConn_bufferWriteString(nc, cProto);

    // Add the PING protocol to the buffer
    if (s == NATS_OK)
        s = natsConn_bufferWrite(nc, _PING_OP_, _PING_OP_LEN_);
    if (s == NATS_OK)
        s = natsConn_bufferWrite(nc, _CRLF_, _CRLF_LEN_);

    // Flush the buffer
    if (s == NATS_OK)
        s = natsConn_bufferFlush(nc);

    // Reset here..
    if (rup)
        nc->usePending = true;

    // Now read the response from the server.
    if (s == NATS_OK)
        s = _readProto(nc, &proto);

    // If Verbose is set, we expect +OK first.
    if ((s == NATS_OK) && nc->opts->verbose)
    {
        // Check protocol is as expected
        if (strncmp(natsBuf_Data(proto), _OK_OP_, _OK_OP_LEN_) != 0)
        {
            s = nats_setError(NATS_PROTOCOL_ERROR,
                              "Expected '%s', got '%s'",
                              _OK_OP_, natsBuf_Data(proto));
        }
        natsBuf_Destroy(proto);
        proto = NULL;

        // Read the rest now...
        if (s == NATS_OK)
            s = _readProto(nc, &proto);
    }

    // We except the PONG protocol
    if ((s == NATS_OK) && (strncmp(natsBuf_Data(proto), _PONG_OP_, _PONG_OP_LEN_) != 0))
    {
        // But it could be something else, like -ERR

        if (strncmp(natsBuf_Data(proto), _ERR_OP_, _ERR_OP_LEN_) == 0)
        {
            char    buffer[256];
            int     authErrCode = 0;

            buffer[0] = '\0';
            snprintf_truncate(buffer, sizeof(buffer), "%s", natsBuf_Data(proto));

            // Remove -ERR, trim spaces and quotes.
            nats_NormalizeErr(buffer);

            // Look for auth errors.
            if ((authErrCode = _checkAuthError(buffer)) != 0)
            {
                // This sets nc->err to NATS_CONNECTION_AUTH_FAILED
                // copy content of buffer into nc->errStr.
                _processAuthError(nc, authErrCode, buffer);
                s = nc->err;
            }
            else
                s = NATS_ERR;

            // Update stack
            s = nats_setError(s, "%s", buffer);
        }
        else
        {
            s = nats_setError(NATS_PROTOCOL_ERROR,
                              "Expected '%s', got '%s'",
                              _PONG_OP_, natsBuf_Data(proto));
        }
    }
    // Destroy proto (ok if proto is NULL).
    natsBuf_Destroy(proto);

    if (s == NATS_OK)
        nc->status = NATS_CONN_STATUS_CONNECTED;

    NATS_FREE(cProto);

    return NATS_UPDATE_ERR_STACK(s);
}

static natsStatus
_processConnInit(natsConnection *nc)
{
    natsStatus s = NATS_OK;

    nc->status = NATS_CONN_STATUS_CONNECTING;

    // If we need to have a TLS connection and want the TLS handshake to occur
    // first, do it now.
    if (nc->opts->secure && nc->opts->tlsHandshakeFirst)
        s = _makeTLSConn(nc);

    // Process the INFO protocol that we should be receiving
    if (s == NATS_OK)
        s = _processExpectedInfo(nc);

    // Send the CONNECT and PING protocol, and wait for the PONG.
    if (s == NATS_OK)
        s = _sendConnect(nc);

    // Clear our deadline, regardless of error
    natsSock_ClearDeadline(&nc->sockCtx);

    // If there is no write deadline option, switch to blocking socket here...
   if ((s == NATS_OK) && (nc->opts->writeDeadline <= 0))
       s = natsSock_SetBlocking(nc->sockCtx.fd, true);

    // Start the readLoop and flusher threads
    if (s == NATS_OK)
        s = _spinUpSocketWatchers(nc);

    if ((s == NATS_OK) && (nc->opts->evLoop != NULL))
    {
        s = natsSock_SetBlocking(nc->sockCtx.fd, false);

        // If we are reconnecting, buffer will have already been allocated
        if ((s == NATS_OK) && (nc->el.buffer == NULL))
        {
            nc->el.buffer = (char*) malloc(nc->opts->ioBufSize);
            if (nc->el.buffer == NULL)
                s = nats_setDefaultError(NATS_NO_MEMORY);
        }
        if (s == NATS_OK)
        {
            // Set this first in case the event loop triggers the first READ
            // event just after this call returns.
            nc->sockCtx.useEventLoop = true;

            s = nc->opts->evCbs.attach(&(nc->el.data),
                                       nc->opts->evLoop,
                                       nc,
                                       (int) nc->sockCtx.fd);
            if (s == NATS_OK)
            {
                nc->el.attached = true;
            }
            else
            {
                nc->sockCtx.useEventLoop = false;

                nats_setError(s,
                              "Error attaching to the event loop: %d - %s",
                              s, natsStatus_GetText(s));
            }
        }
    }

    return NATS_UPDATE_ERR_STACK(s);
}

// Main connect function. Will connect to the server
static natsStatus
_connect(natsConnection *nc)
{
    natsStatus  s     = NATS_OK;
    natsStatus  retSts= NATS_OK;
    natsSrvPool *pool = NULL;
    int         i = 0;
    int         l = 0;
    int         max = 0;
    int64_t     wtime = 0;
    bool        retry = false;
    bool        retryOnFailedConnect = false;
    bool        hasConnectedCb = false;

    natsOptions_lock(nc->opts);
    hasConnectedCb = (nc->opts->connectedCb != NULL);
    retryOnFailedConnect = nc->opts->retryOnFailedConnect;
    natsOptions_unlock(nc->opts);

    natsConn_Lock(nc);
    nc->initc = true;

    pool = nc->srvPool;

    if ((retryOnFailedConnect) && !hasConnectedCb)
    {
        retry = true;
        max   = nc->opts->maxReconnect;
        wtime = nc->opts->reconnectWait;
    }

    for (;;)
    {
        // The pool may change inside the loop iteration due to INFO protocol.
        for (i = 0; i < natsSrvPool_GetSize(pool); i++)
        {
            nc->cur = natsSrvPool_GetSrv(pool,i);

            s = _createConn(nc);
            if (s == NATS_OK)
            {
                s = _processConnInit(nc);

                if (s == NATS_OK)
                {
                    nc->cur->lastAuthErrCode = 0;
                    natsSrvPool_SetSrvDidConnect(pool, i, true);
                    natsSrvPool_SetSrvReconnects(pool, i, 0);
                    retSts = NATS_OK;
                    retry = false;
                    break;
                }
                else
                {
                    retSts = s;

                    natsConn_Unlock(nc);

                    _close(nc, NATS_CONN_STATUS_DISCONNECTED, false, false);

                    natsConn_Lock(nc);

                    nc->cur = NULL;
                }
            }
            else
            {
                if (natsConn_isClosed(nc))
                {
                    s = NATS_CONNECTION_CLOSED;
                    break;
                }

                if (s == NATS_IO_ERROR)
                    retSts = NATS_OK;
            }
        }

        if (!retry)
            break;

        l++;
        if ((max > 0) && (l > max))
            break;

        if (wtime > 0)
            nats_Sleep(wtime);
    }

    // If not connected and retry asynchronously on failed connect
    if ((nc->status != NATS_CONN_STATUS_CONNECTED)
            && retryOnFailedConnect
            && hasConnectedCb)
    {
        natsConn_Unlock(nc);

        if (_processOpError(nc, retSts, true))
        {
            nats_clearLastError();
            return NATS_NOT_YET_CONNECTED;
        }

        natsConn_Lock(nc);
    }

    if ((retSts == NATS_OK) && (nc->status != NATS_CONN_STATUS_CONNECTED))
        s = nats_setDefaultError(NATS_NO_SERVER);

    nc->initc = false;
    natsConn_Unlock(nc);

    return NATS_UPDATE_ERR_STACK(s);
}

static natsStatus
_evStopPolling(natsConnection *nc)
{
    natsStatus s;

    nc->sockCtx.useEventLoop = false;
    nc->el.writeAdded = false;
    s = nc->opts->evCbs.read(nc->el.data, NATS_EVENT_ACTION_REMOVE);
    if (s == NATS_OK)
        s = nc->opts->evCbs.write(nc->el.data, NATS_EVENT_ACTION_REMOVE);

    return s;
}

// _processOpError handles errors from reading or parsing the protocol.
// The lock should not be held entering this function.
static bool
_processOpError(natsConnection *nc, natsStatus s, bool initialConnect)
{
    natsConn_Lock(nc);

    if (!initialConnect)
    {
        if (_isConnecting(nc) || natsConn_isClosed(nc) || (nc->inReconnect > 0))
        {
            natsConn_Unlock(nc);

            return false;
        }
    }

    // Do reconnect only if allowed and we were actually connected
    // or if we are retrying on initial failed connect.
    if (initialConnect || (nc->opts->allowReconnect && (nc->status == NATS_CONN_STATUS_CONNECTED)))
    {
        natsStatus ls = NATS_OK;

        // Set our new status
        nc->status = NATS_CONN_STATUS_RECONNECTING;

        if (nc->ptmr != NULL)
            natsTimer_Stop(nc->ptmr);

        if (nc->sockCtx.fdActive)
        {
            SET_WRITE_DEADLINE(nc);
            natsConn_bufferFlush(nc);

            natsSock_Shutdown(nc->sockCtx.fd);
            nc->sockCtx.fdActive = false;
        }

        // If we use an external event loop, we need to stop polling
        // on the socket since we are going to reconnect.
        if (nc->el.attached)
        {
            ls = _evStopPolling(nc);
            natsSock_Close(nc->sockCtx.fd);
            nc->sockCtx.fd = NATS_SOCK_INVALID;

            // We need to cleanup some things if the connection was SSL.
            _clearSSL(nc);
        }

        // Fail pending flush requests.
        if (ls == NATS_OK)
            _clearPendingFlushRequests(nc);
        // If option set, also fail pending requests.
        if ((ls == NATS_OK) && nc->opts->failRequestsOnDisconnect)
            _clearPendingRequestCalls(nc, NATS_CONNECTION_DISCONNECTED);

        // Create the pending buffer to hold all write requests while we try
        // to reconnect.
        if (ls == NATS_OK)
            ls = natsBuf_Create(&(nc->pending), nc->opts->reconnectBufSize);
        if (ls == NATS_OK)
        {
            nc->usePending = true;

            // Start the reconnect thread
            ls = natsThread_Create(&(nc->reconnectThread),
                                  _doReconnect, (void*) nc);
        }
        if (ls == NATS_OK)
        {
            // We created the reconnect thread successfully, so retain
            // the connection.
            _retain(nc);
            nc->inReconnect++;
            natsConn_Unlock(nc);

            return true;
        }
    }

    // reconnect not allowed or we failed to setup the reconnect code.

    nc->status = NATS_CONN_STATUS_DISCONNECTED;
    nc->err = s;

    natsConn_Unlock(nc);

    _close(nc, NATS_CONN_STATUS_CLOSED, false, true);

    return false;
}

static void
_readLoop(void  *arg)
{
    natsStatus  s = NATS_OK;
    char        *buffer;
    int         n;
    int         bufSize;

    natsConnection *nc = (natsConnection*) arg;

    natsConn_Lock(nc);

    bufSize = nc->opts->ioBufSize;
    buffer = NATS_MALLOC(bufSize);
    if (buffer == NULL)
        s = nats_setDefaultError(NATS_NO_MEMORY);

    if (nc->sockCtx.ssl != NULL)
        nats_sslRegisterThreadForCleanup();

    natsDeadline_Clear(&(nc->sockCtx.readDeadline));

    if (nc->ps == NULL)
        s = natsParser_Create(&(nc->ps));

    while ((s == NATS_OK)
           && !natsConn_isClosed(nc)
           && !natsConn_isReconnecting(nc))
    {
        natsConn_Unlock(nc);

        n = 0;

        s = natsSock_Read(&(nc->sockCtx), buffer, bufSize, &n);
        if ((s == NATS_IO_ERROR) && (NATS_SOCK_GET_ERROR == NATS_SOCK_WOULD_BLOCK))
            s = NATS_OK;
        if ((s == NATS_OK) && (n > 0))
            s = natsParser_Parse(nc, buffer, n);

        if (s != NATS_OK)
            _processOpError(nc, s, false);

        natsConn_Lock(nc);
    }

    NATS_FREE(buffer);

    natsSock_Close(nc->sockCtx.fd);
    nc->sockCtx.fd       = NATS_SOCK_INVALID;
    nc->sockCtx.fdActive = false;

    // We need to cleanup some things if the connection was SSL.
    _clearSSL(nc);

    natsParser_Destroy(nc->ps);
    nc->ps = NULL;

    // This unlocks and releases the connection to compensate for the retain
    // when this thread was created.
    natsConn_unlockAndRelease(nc);
}

static void
_flusher(void *arg)
{
    natsConnection  *nc  = (natsConnection*) arg;
    natsStatus      s;

    while (true)
    {
        natsConn_Lock(nc);

        while (!(nc->flusherSignaled) && !(nc->flusherStop))
            natsCondition_Wait(nc->flusherCond, nc->mu);

        if (nc->flusherStop)
        {
            natsConn_Unlock(nc);
            break;
        }

        //TODO: If we process the request right away, performance
        //      will suffer when sending quickly very small messages.
        //      The buffer is going to be always flushed, which
        //      defeats the purpose of a write buffer.
        //      We need to revisit this.

        // Give a chance to accumulate more requests...
        natsCondition_TimedWait(nc->flusherCond, nc->mu, 1);

        nc->flusherSignaled = false;

        if (!_isConnected(nc) || natsConn_isClosed(nc) || natsConn_isReconnecting(nc))
        {
            natsConn_Unlock(nc);
            break;
        }

        if (nc->sockCtx.fdActive && (natsBuf_Len(nc->bw) > 0))
        {
            SET_WRITE_DEADLINE(nc);
            s = natsConn_bufferFlush(nc);
            if ((s != NATS_OK) && (nc->err == NATS_OK))
                nc->err = s;
        }

        natsConn_Unlock(nc);
    }

    // Release the connection to compensate for the retain when this thread
    // was created.
    natsConn_release(nc);
}

static void
_sendPing(natsConnection *nc, natsPong *pong)
{
    natsStatus  s     = NATS_OK;

    SET_WRITE_DEADLINE(nc);
    s = natsConn_bufferWrite(nc, _PING_PROTO_, _PING_PROTO_LEN_);
    if (s == NATS_OK)
    {
        // Flush the buffer in place.
        s = natsConn_bufferFlush(nc);
    }
    if (s == NATS_OK)
    {
        // Now that we know the PING was sent properly, update
        // the number of PING sent.
        nc->pongs.outgoingPings++;

        if (pong != NULL)
        {
            pong->id = nc->pongs.outgoingPings;

            // Add this pong to the list.
            pong->next = NULL;
            pong->prev = nc->pongs.tail;

            if (nc->pongs.tail != NULL)
                nc->pongs.tail->next = pong;

            nc->pongs.tail = pong;

            if (nc->pongs.head == NULL)
                nc->pongs.head = pong;
        }
    }
}

static void
_processPingTimer(natsTimer *timer, void *arg)
{
    natsConnection  *nc = (natsConnection*) arg;

    natsConn_Lock(nc);

    if (nc->status != NATS_CONN_STATUS_CONNECTED)
    {
        natsConn_Unlock(nc);
        return;
    }

    // If we have more PINGs out than PONGs in, consider
    // the connection stale.
    if (++(nc->pout) > nc->opts->maxPingsOut)
    {
        natsConn_Unlock(nc);
        _processOpError(nc, NATS_STALE_CONNECTION, false);
        return;
    }

    _sendPing(nc, NULL);

    natsConn_Unlock(nc);
}

static void
_pingStopppedCb(natsTimer *timer, void *closure)
{
    natsConnection *nc = (natsConnection*) closure;

    natsConn_release(nc);
}

static natsStatus
_spinUpSocketWatchers(natsConnection *nc)
{
    natsStatus  s = NATS_OK;

    nc->pout        = 0;
    nc->flusherStop = false;

    if (nc->opts->evLoop == NULL)
    {
        // Let's not rely on the created threads acquiring lock that would make it
        // safe to retain only on success.
        _retain(nc);

        s = natsThread_Create(&(nc->readLoopThread), _readLoop, (void*) nc);
        if (s != NATS_OK)
            _release(nc);
    }

    // Don't start flusher thread if connection was created with SendAsap option.
    if ((s == NATS_OK) && !(nc->opts->sendAsap))
    {
        _retain(nc);

        s = natsThread_Create(&(nc->flusherThread), _flusher, (void*) nc);
        if (s != NATS_OK)
            _release(nc);
    }

    if ((s == NATS_OK) && (nc->opts->pingInterval > 0))
    {
        _retain(nc);

        if (nc->ptmr == NULL)
        {
            s = natsTimer_Create(&(nc->ptmr),
                                 _processPingTimer,
                                 _pingStopppedCb,
                                 nc->opts->pingInterval,
                                 (void*) nc);
            if (s != NATS_OK)
                _release(nc);
        }
        else
        {
            natsTimer_Reset(nc->ptmr, nc->opts->pingInterval);
        }
    }

    return s;
}

// Remove all subscriptions. This will kick out the delivery threads,
// and unblock NextMsg() calls.
static void
_removeAllSubscriptions(natsConnection *nc)
{
    natsHashIter     iter;
    void             *p = NULL;

    natsMutex_Lock(nc->subsMu);
    natsHashIter_Init(&iter, nc->subs);
    while (natsHashIter_Next(&iter, NULL, &p))
    {
        natsSubscription *sub = (natsSubscription*) p;

        (void) natsHashIter_RemoveCurrent(&iter);

        natsSub_close(sub, true);

        natsSub_release(sub);
    }
    natsHashIter_Done(&iter);
    natsMutex_Unlock(nc->subsMu);
}

// Low level close call that will do correct cleanup and set
// desired status. Also controls whether user defined callbacks
// will be triggered. The lock should not be held entering this
// function. This function will handle the locking manually.
static void
_close(natsConnection *nc, natsConnStatus status, bool fromPublicClose, bool doCBs)
{
    struct threadsToJoin    ttj;
    bool                    sockWasActive = false;
    bool                    detach = false;
    bool                    postClosedCb = false;
    bool                    postDisconnectedCb = false;
    natsSubscription        *sub = NULL;

    natsOptions_lock(nc->opts);
    postClosedCb = (nc->opts->closedCb != NULL);
    postDisconnectedCb = (nc->opts->disconnectedCb != NULL);
    natsOptions_unlock(nc->opts);

    natsConn_lockAndRetain(nc);

    // If invoked from the public Close() call, attempt to flush
    // to ensure that server has received all pending data.
    // Note that _flushTimeout will release the lock and wait
    // for PONG so this is why we do this early in that function.
    if (fromPublicClose
            && (nc->status == NATS_CONN_STATUS_CONNECTED)
            && nc->sockCtx.fdActive
            && (natsBuf_Len(nc->bw) > 0))
    {
        _flushTimeout(nc, 500);
    }

    if (natsConn_isClosed(nc))
    {
        nc->status = status;

        natsConn_unlockAndRelease(nc);
        return;
    }

    nc->status = NATS_CONN_STATUS_CLOSED;

    _initThreadsToJoin(&ttj, nc, true);

    // Kick out all calls to natsConnection_Flush[Timeout]().
    _clearPendingFlushRequests(nc);

    // Kick out any queued and blocking requests.
    _clearPendingRequestCalls(nc, NATS_CONNECTION_CLOSED);

    if (nc->ptmr != NULL)
        natsTimer_Stop(nc->ptmr);

    // Unblock reconnect thread block'ed in sleep of reconnectWait interval
    natsCondition_Broadcast(nc->reconnectCond);

    // Remove all subscriptions. This will kick out the delivery threads,
    // and unblock NextMsg() calls.
    _removeAllSubscriptions(nc);

    // Go ahead and make sure we have flushed the outbound buffer.
    if (nc->sockCtx.fdActive)
    {
        // If there is no readLoop (or using external event loop), then it is
        // our responsibility to close the socket. Otherwise, _readLoop is the
        // one doing it.
        if (ttj.readLoop == NULL)
        {
            // If event loop attached, stop polling...
            if (nc->el.attached)
                _evStopPolling(nc);

            natsSock_Close(nc->sockCtx.fd);
            nc->sockCtx.fd = NATS_SOCK_INVALID;

            // We need to cleanup some things if the connection was SSL.
            _clearSSL(nc);
        }
        else
        {
            // Shutdown the socket to stop any read/write operations.
            // The socket will be closed by the _readLoop thread.
            natsSock_Shutdown(nc->sockCtx.fd);
        }
        nc->sockCtx.fdActive = false;
        sockWasActive = true;
    }

    // Perform appropriate callback if needed for a disconnect.
    // Do not invoke if we were disconnected and failed to reconnect (since
    // it has already been invoked in doReconnect).
    if (doCBs && !nc->rle && postDisconnectedCb && sockWasActive)
        natsAsyncCb_PostConnHandler(nc, ASYNC_DISCONNECTED);

    sub = nc->respMux;
    nc->respMux = NULL;

    natsConn_Unlock(nc);

    if (sub != NULL)
        natsSub_release(sub);

    _joinThreads(&ttj);

    natsConn_Lock(nc);

    // Perform appropriate callback if needed for a connection closed.
    if (doCBs && postClosedCb)
        natsAsyncCb_PostConnHandler(nc, ASYNC_CLOSED);

    nc->status = status;

    if (nc->el.attached)
    {
        nc->el.attached = false;
        detach = true;
        _retain(nc);
    }

    natsConn_unlockAndRelease(nc);

    if (detach)
    {
        nc->opts->evCbs.detach(nc->el.data);
        natsConn_release(nc);
    }
}

static natsStatus
_createMsg(natsMsg **newMsg, natsConnection *nc, char *buf, int bufLen, int hdrLen)
{
    natsStatus  s        = NATS_OK;
    int         subjLen  = 0;
    char        *reply   = NULL;
    int         replyLen = 0;

    subjLen = natsBuf_Len(nc->ps->ma.subject);

    if (nc->ps->ma.reply != NULL)
    {
        reply    = natsBuf_Data(nc->ps->ma.reply);
        replyLen = natsBuf_Len(nc->ps->ma.reply);
    }

    s = natsMsg_createWithPadding(newMsg,
                       (const char*) natsBuf_Data(nc->ps->ma.subject), subjLen,
                       (const char*) reply, replyLen,
                       (const char*) buf, bufLen, nc->opts->payloadPaddingSize, hdrLen);
    return s;
}

natsStatus
natsConn_processMsg(natsConnection *nc, char *buf, int bufLen)
{
    natsStatus       s    = NATS_OK;
    natsSubscription *sub = NULL;
    natsMsg          *msg = NULL;
    bool             sc   = false;
    bool             sm   = false;
    // For JetStream cases
    jsSub            *jsi    = NULL;
    bool             ctrlMsg = false;
    const char       *fcReply= NULL;
    int              jct     = 0;
    natsMsgFilter    mf      = NULL;
    void             *mfc    = NULL;

    // Do this outside of locks, even if we end-up having to destroy
    // it because we have reached the maxPendingMsgs count or other
    // conditions. This reduces lock contention.
    s = _createMsg(&msg, nc, buf, bufLen, nc->ps->ma.hdr);
    if (s != NATS_OK)
        return s;
    // bufLen is the total length of headers + data. Since headers become
    // more and more prevalent, it makes sense to count them both toward
    // the subscription's pending limit. So use bufLen for accounting.

    natsMutex_Lock(nc->subsMu);

    nc->stats.inMsgs  += 1;
    nc->stats.inBytes += (uint64_t) bufLen;

    if ((mf = nc->filter) != NULL)
    {
        mfc = nc->filterClosure;
        natsMutex_Unlock(nc->subsMu);

        (*mf)(nc, &msg, mfc);
        if (msg == NULL)
            return NATS_OK;

        natsMutex_Lock(nc->subsMu);
    }

    sub = natsHash_Get(nc->subs, nc->ps->ma.sid);
    if (sub == NULL)
    {
        natsMutex_Unlock(nc->subsMu);
        natsMsg_Destroy(msg);
        return NATS_OK;
    }
    // We need to retain the subscription since as soon as we release the
    // nc->subsMu lock, the subscription could be destroyed and we would
    // reference freed memory.
<<<<<<< HEAD
    natsSub_lockRetain(sub);
=======
    nats_lockRetainSubAndDispatcher(sub);
>>>>>>> 01cfb285

    natsMutex_Unlock(nc->subsMu);

    if (sub->closed || sub->drainSkip)
    {
<<<<<<< HEAD
        natsSub_unlockRelease(sub);
=======
        nats_unlockReleaseSubAndDispatcher(sub);
>>>>>>> 01cfb285
        natsMsg_Destroy(msg);
        return NATS_OK;
    }

    jsi = sub->jsi;
    // For JS subscriptions (but not pull ones), handle hearbeat and flow control here.
    if (jsi && !jsi->pull)
    {
        ctrlMsg = natsMsg_isJSCtrl(msg, &jct);
        if (ctrlMsg && jct == jsCtrlHeartbeat)
        {
            // Check if the hearbeat has a "Consumer Stalled" header, if
            // so, the value is the FC reply to send a nil message to.
            // We will send it at the end of this function.
            natsMsgHeader_Get(msg, jsConsumerStalledHdr, &fcReply);
        }
        else if (!ctrlMsg && jsi->ordered)
        {
            bool replaced = false;

            s = jsSub_checkOrderedMsg(sub, msg, &replaced);
            if ((s != NATS_OK) || replaced)
            {
<<<<<<< HEAD
                natsSub_unlockRelease(sub);
=======
                nats_unlockReleaseSubAndDispatcher(sub);
>>>>>>> 01cfb285
                natsMsg_Destroy(msg);
                return s;
            }
        }
    }

    if (!ctrlMsg)
    {
<<<<<<< HEAD
        // Do this before we attempt to enqueue the message, even if it were to fail.
        msg->sub = sub;
        if ((jsi != NULL) && jsi->ackNone)
            natsMsg_setAcked(msg);

        s = natsSub_enqueueMsg(sub, msg);
=======
        s = natsSub_enqueueUserMessage(sub, msg);
>>>>>>> 01cfb285
        if (s == NATS_OK)
        {
            sub->slowConsumer = false;

            // Store the ACK metadata from the message to
            // compare later on with the received heartbeat.
            if (jsi != NULL)
                s = jsSub_trackSequences(jsi, msg->reply);
        }
        else
        {
            // Slow consumer is the only reason to fail here. Handle it and
            // reset the status, so we continue.
            natsMsg_Destroy(msg);
            sub->dropped++;
            sc = !sub->slowConsumer;
            sub->slowConsumer = true;

            s = NATS_OK;
        }
    }
    else if ((jct == jsCtrlHeartbeat) && (msg->reply == NULL))
    {
        // Handle control heartbeat messages.
        s = jsSub_processSequenceMismatch(sub, msg, &sm);
    }
    else if ((jct == jsCtrlFlowControl) && (msg->reply != NULL))
    {
        // We will schedule the send of the FC reply once we have delivered the
		// DATA message that was received before this flow control message, which
		// has sequence `jsi.fciseq`. However, it is possible that this message
		// has already been delivered, in that case, we need to send the FC reply now.
        if (sub->delivered >= jsi->fciseq)
            fcReply = msg->reply;
        else
        {
            // Schedule a reply after the previous message is delivered.
            s = jsSub_scheduleFlowControlResponse(jsi, msg->reply);
        }
    }

    // If we are going to post to the error handler, do not release yet.
    if (sc || sm)
<<<<<<< HEAD
        natsSub_Unlock(sub);
    else
        natsSub_unlockRelease(sub);
=======
        nats_unlockSubAndDispatcher(sub);
    else
        nats_unlockReleaseSubAndDispatcher(sub);
>>>>>>> 01cfb285

    if ((s == NATS_OK) && fcReply)
        s = natsConnection_Publish(nc, fcReply, NULL, 0);
    if (ctrlMsg)
        natsMsg_Destroy(msg);

    if (sc || sm)
    {
        natsConn_Lock(nc);

        nc->err = (sc ? NATS_SLOW_CONSUMER : NATS_MISMATCH);
        natsAsyncCb_PostErrHandler(nc, sub, nc->err, NULL);

        // Now release the subscription (it has been retained in
        // natsAsyncCb_PostErrHandler function).
        natsSub_release(sub);

        natsConn_Unlock(nc);
    }

    return s;
}

void
natsConn_processOK(natsConnection *nc)
{
    // Do nothing for now.
}

// _processPermissionViolation is called when the server signals a subject
// permissions violation on either publish or subscribe.
static void
_processPermissionViolation(natsConnection *nc, char *error)
{
    natsConn_Lock(nc);
    nc->err = NATS_NOT_PERMITTED;
    snprintf(nc->errStr, sizeof(nc->errStr), "%s", error);
    natsAsyncCb_PostErrHandler(nc, NULL, nc->err, NATS_STRDUP(error));
    natsConn_Unlock(nc);
}

// _processAuthError does common processing of auth errors.
// We want to do retries unless we get the same error again.
// This allows us for instance to swap credentials and have
// the app reconnect, but if nothing is changing we should bail.
static bool
_processAuthError(natsConnection *nc, int errCode, char *error)
{
    nc->err = NATS_CONNECTION_AUTH_FAILED;
    snprintf(nc->errStr, sizeof(nc->errStr), "%s", error);

    if (!nc->initc)
        natsAsyncCb_PostErrHandler(nc, NULL, nc->err, NATS_STRDUP(error));

    if (nc->cur->lastAuthErrCode == errCode)
        nc->ar = true;
    else
        nc->cur->lastAuthErrCode = errCode;

    return nc->ar;
}

// Checks if the error is an authentication error and if so returns
// the error code for the string, 0 otherwise.
static int
_checkAuthError(char *error)
{
    if (nats_strcasestr(error, AUTHORIZATION_ERR) != NULL)
        return ERR_CODE_AUTH_VIOLATION;
    else if (nats_strcasestr(error, AUTHENTICATION_EXPIRED_ERR) != NULL)
        return ERR_CODE_AUTH_EXPIRED;
    return 0;
}

void
natsConn_processErr(natsConnection *nc, char *buf, int bufLen)
{
    char error[256];
    bool close       = false;
    int  authErrCode = 0;

    // Copy the error in this local buffer.
    snprintf(error, sizeof(error), "%.*s", bufLen, buf);

    // Trim spaces and remove quotes.
    nats_NormalizeErr(error);

    if (strcasecmp(error, STALE_CONNECTION) == 0)
    {
        _processOpError(nc, NATS_STALE_CONNECTION, false);
    }
    else if (nats_strcasestr(error, PERMISSIONS_ERR) != NULL)
    {
        _processPermissionViolation(nc, error);
    }
    else if ((authErrCode = _checkAuthError(error)) != 0)
    {
        natsConn_Lock(nc);
        close = _processAuthError(nc, authErrCode, error);
        natsConn_Unlock(nc);
    }
    else
    {
        close = true;
        natsConn_Lock(nc);
        nc->err = NATS_ERR;
        snprintf(nc->errStr, sizeof(nc->errStr), "%s", error);
        natsConn_Unlock(nc);
    }
    if (close)
        _close(nc, NATS_CONN_STATUS_CLOSED, false, true);
}

void
natsConn_processPing(natsConnection *nc)
{
    natsConn_Lock(nc);

    SET_WRITE_DEADLINE(nc);
    if (natsConn_bufferWrite(nc, _PONG_PROTO_, _PONG_PROTO_LEN_) == NATS_OK)
        natsConn_flushOrKickFlusher(nc);

    natsConn_Unlock(nc);
}

void
natsConn_processPong(natsConnection *nc)
{
    natsPong *pong = NULL;

    natsConn_Lock(nc);

    nc->pongs.incoming++;

    // Check if the first pong's id in the list matches the incoming Id.
    if (((pong = nc->pongs.head) != NULL)
        && (pong->id == nc->pongs.incoming))
    {
        // Remove the pong from the list
        _removePongFromList(nc, pong);

        // Release the Flush[Timeout] call
        pong->id = 0;

        // There may be more than one thread waiting on this
        // condition variable, so we use broadcast instead of
        // signal.
        natsCondition_Broadcast(nc->pongs.cond);
    }

    nc->pout = 0;

    natsConn_Unlock(nc);
}

natsStatus
natsConn_addSubcription(natsConnection *nc, natsSubscription *sub)
{
    natsStatus          s       = NATS_OK;
    void                *oldSub = NULL;

    s = natsHash_Set(nc->subs, sub->sid, (void*) sub, &oldSub);
    if (s == NATS_OK)
    {
        assert(oldSub == NULL);
        natsSub_retain(sub);
    }

    return NATS_UPDATE_ERR_STACK(s);
}

void
natsConn_removeSubscription(natsConnection *nc, natsSubscription *removedSub)
{
    natsSubscription *sub = NULL;

    natsMutex_Lock(nc->subsMu);

    sub = natsHash_Remove(nc->subs, removedSub->sid);

    // Note that the sub may have already been removed, so 'sub == NULL'
    // is not an error.
    if (sub != NULL)
        natsSub_close(sub, false);

    natsMutex_Unlock(nc->subsMu);

    // If we really removed the subscription, then release it.
    if (sub != NULL)
        natsSub_release(sub);
}

static bool
_isQueueNameValid(const char *name)
{
    int i;
    int len;

    if (nats_IsStringEmpty(name))
        return false;

    len = (int) strlen(name);
    for (i=0; i<len ; i++)
    {
        if (isspace((unsigned char) name[i]))
            return false;
    }
    return true;
}

// subscribe is the internal subscribe function that indicates interest in a subject.
natsStatus
natsConn_subscribeImpl(natsSubscription **newSub,
                       natsConnection *nc, bool lock, const char *subj, const char *queue,
                       int64_t timeout, natsMsgHandler cb, void *cbClosure,
                       bool preventUseOfLibDlvPool, jsSub *jsi)
{
    natsStatus          s    = NATS_OK;
    natsSubscription    *sub = NULL;

    if (nc == NULL)
        return nats_setDefaultError(NATS_INVALID_ARG);

    if (!nats_IsSubjectValid(subj, true))
        return nats_setDefaultError(NATS_INVALID_SUBJECT);

    if ((queue != NULL) && !_isQueueNameValid(queue))
        return nats_setDefaultError(NATS_INVALID_QUEUE_NAME);

    if (lock)
        natsConn_Lock(nc);

    if (natsConn_isClosed(nc))
    {
        if (lock)
            natsConn_Unlock(nc);

        return nats_setDefaultError(NATS_CONNECTION_CLOSED);
    }

    if (natsConn_isDraining(nc))
    {
        if (lock)
            natsConn_Unlock(nc);

        return nats_setDefaultError(NATS_DRAINING);
    }

    s = natsSub_create(&sub, nc, subj, queue, timeout, cb, cbClosure, preventUseOfLibDlvPool, jsi);
    if (s == NATS_OK)
    {
        natsMutex_Lock(nc->subsMu);
        sub->sid = ++(nc->ssid);
        s = natsConn_addSubcription(nc, sub);
        natsMutex_Unlock(nc->subsMu);
    }

    if (s == NATS_OK)
    {
        // We will send these for all subs when we reconnect
        // so that we can suppress here.
        if (!natsConn_isReconnecting(nc))
        {
            SET_WRITE_DEADLINE(nc);
            s = natsConn_sendSubProto(nc, subj, queue, sub->sid);
            if (s == NATS_OK)
                s = natsConn_flushOrKickFlusher(nc);

            // We should not return a failure if we get an issue
            // with the buffer write (except if it is no memory).
            // For IO errors (if we just got disconnected), the
            // reconnect logic will resend the sub protocol.
            if (s != NATS_NO_MEMORY)
                s = NATS_OK;
        }
    }

    if (s == NATS_OK)
    {
        *newSub = sub;
    }
    else if (sub != NULL)
    {
        // A delivery thread may have been started, but the subscription not
        // added to the connection's subscription map. So this is necessary
        // for the delivery thread to unroll.
        natsSub_close(sub, false);

        natsConn_removeSubscription(nc, sub);

        natsSub_release(sub);
    }

    if (lock)
        natsConn_Unlock(nc);

    return NATS_UPDATE_ERR_STACK(s);
}

// Will queue an UNSUB protocol, making sure it is not flushed in place.
// The connection lock is held on entry.
natsStatus
natsConn_enqueueUnsubProto(natsConnection *nc, int64_t sid)
{
    natsStatus  s       = NATS_OK;
    char        *proto  = NULL;
    int         res     = 0;

    res = nats_asprintf(&proto, _UNSUB_NO_MAX_PROTO_, sid);
    if (res < 0)
        s = nats_setDefaultError(NATS_NO_MEMORY);
    else
    {
        nc->dontSendInPlace = true;
        natsConn_bufferWrite(nc, (const char*) proto, (int) strlen(proto));
        nc->dontSendInPlace = false;
        NATS_FREE(proto);
    }

    return NATS_UPDATE_ERR_STACK(s);
}

// Performs the low level unsubscribe to the server.
natsStatus
natsConn_unsubscribe(natsConnection *nc, natsSubscription *sub, int max, bool drainMode, int64_t timeout)
{
    natsStatus      s = NATS_OK;

    natsConn_Lock(nc);

    if (natsConn_isClosed(nc))
    {
        natsConn_Unlock(nc);
        return nats_setDefaultError(NATS_CONNECTION_CLOSED);
    }

    natsMutex_Lock(nc->subsMu);
    sub = natsHash_Get(nc->subs, sub->sid);
    natsMutex_Unlock(nc->subsMu);
    if ((sub == NULL) || !natsSubscription_IsValid(sub))
    {
        // Already unsubscribed
        natsConn_Unlock(nc);
        return nats_setDefaultError(NATS_INVALID_SUBSCRIPTION);
    }

    if (max > 0)
    {
        // If we try to set a max but number of delivered messages
        // is already higher than that, then we will do an actual
        // remove.
        if (!natsSub_setMax(sub, max))
            max = 0;
    }
    if ((max == 0) && !drainMode)
        natsConn_removeSubscription(nc, sub);

    if (!drainMode && !natsConn_isReconnecting(nc))
    {
        SET_WRITE_DEADLINE(nc);
        // We will send these for all subs when we reconnect
        // so that we can suppress here.
        s = natsConn_sendUnsubProto(nc, sub->sid, max);
        if (s == NATS_OK)
            s = natsConn_flushOrKickFlusher(nc);

        // We should not return a failure if we get an issue
        // with the buffer write (except if it is no memory).
        // For IO errors (if we just got disconnected), the
        // reconnect logic will resend the unsub protocol.
        if ((s != NATS_OK) && (s != NATS_NO_MEMORY))
        {
            nats_clearLastError();
            s = NATS_OK;
        }
    }
    else if (drainMode)
    {
        if (natsConn_isDraining(nc))
             s = nats_setError(NATS_DRAINING, "%s", "Illegal to drain a subscription while its connection is draining");
        else
            s = natsSub_startDrain(sub, timeout);
    }

    natsConn_Unlock(nc);

    return NATS_UPDATE_ERR_STACK(s);
}

static natsStatus
_setupServerPool(natsConnection *nc)
{
    natsStatus  s;

    s = natsSrvPool_Create(&(nc->srvPool), nc->opts);
    if (s == NATS_OK)
        nc->cur = natsSrvPool_GetSrv(nc->srvPool, 0);

    return NATS_UPDATE_ERR_STACK(s);
}

natsStatus
natsConn_create(natsConnection **newConn, natsOptions *options)
{
    natsStatus      s   = NATS_OK;
    natsConnection  *nc = NULL;

    s = nats_Open(-1);
    if (s == NATS_OK)
    {
        nc = NATS_CALLOC(1, sizeof(natsConnection));
        if (nc == NULL)
            s = nats_setDefaultError(NATS_NO_MEMORY);
    }
    if (s != NATS_OK)
    {
        // options have been cloned or created for the connection,
        // which was supposed to take ownership, so destroy it now.
        natsOptions_Destroy(options);
        return NATS_UPDATE_ERR_STACK(s);
    }

    natsLib_Retain();

    nc->refs        = 1;
    nc->sockCtx.fd  = NATS_SOCK_INVALID;
    nc->opts        = options;

    // If the TLSHandshakeFirst option is specified, make sure that
    // the Secure boolean is true.
    if (nc->opts->tlsHandshakeFirst)
        nc->opts->secure = true;

    nc->errStr[0] = '\0';

    s = natsMutex_Create(&(nc->mu));
    if (s == NATS_OK)
        s = natsMutex_Create(&(nc->subsMu));
    if (s == NATS_OK)
        s = _setupServerPool(nc);
    if (s == NATS_OK)
        s = natsHash_Create(&(nc->subs), 8);
    if (s == NATS_OK)
        s = natsSock_Init(&nc->sockCtx);
    if (s == NATS_OK)
    {
        s = natsBuf_Create(&(nc->scratch), DEFAULT_SCRATCH_SIZE);
        if (s == NATS_OK)
            s = natsBuf_Append(nc->scratch, _HPUB_P_, _HPUB_P_LEN_);
    }
    if (s == NATS_OK)
        s = natsCondition_Create(&(nc->flusherCond));
    if (s == NATS_OK)
        s = natsCondition_Create(&(nc->pongs.cond));
    if (s == NATS_OK)
        s = natsCondition_Create(&(nc->reconnectCond));

    if (s == NATS_OK)
    {
        if (nc->opts->inboxPfx != NULL)
            nc->inboxPfx = (const char*) nc->opts->inboxPfx;
        else
            nc->inboxPfx = NATS_DEFAULT_INBOX_PRE;

        nc->inboxPfxLen = (int) strlen(nc->inboxPfx);
        nc->reqIdOffset = nc->inboxPfxLen+NUID_BUFFER_LEN+1;
    }

    if (s == NATS_OK)
        *newConn = nc;
    else
        natsConn_release(nc);

    return NATS_UPDATE_ERR_STACK(s);
}

natsStatus
natsConnection_Connect(natsConnection **newConn, natsOptions *options)
{
    natsStatus      s       = NATS_OK;
    natsConnection  *nc     = NULL;
    natsOptions     *opts   = NULL;

    if (options == NULL)
    {
        s = natsConnection_ConnectTo(newConn, NATS_DEFAULT_URL);
        return NATS_UPDATE_ERR_STACK(s);
    }

    opts = natsOptions_clone(options);
    if (opts == NULL)
        s = NATS_NO_MEMORY;

    if (s == NATS_OK)
        s = natsConn_create(&nc, opts);
    if (s == NATS_OK)
        s = _connect(nc);

    if ((s == NATS_OK) || (s == NATS_NOT_YET_CONNECTED))
        *newConn = nc;
    else
        natsConn_release(nc);

    return NATS_UPDATE_ERR_STACK(s);
}

static natsStatus
_processUrlString(natsOptions *opts, const char *urls)
{
    int         count        = 0;
    natsStatus  s            = NATS_OK;
    char        **serverUrls = NULL;
    char        *urlsCopy    = NULL;
    char        *commaPos    = NULL;
    char        *ptr         = NULL;

    if (urls != NULL)
    {
        ptr = (char*) urls;
        while ((ptr = strchr(ptr, ',')) != NULL)
        {
            ptr++;
            count++;
        }
    }
    if (count == 0)
        return natsOptions_SetURL(opts, urls);

    serverUrls = (char**) NATS_CALLOC(count + 1, sizeof(char*));
    if (serverUrls == NULL)
        s = NATS_NO_MEMORY;
    if (s == NATS_OK)
    {
        urlsCopy = NATS_STRDUP(urls);
        if (urlsCopy == NULL)
        {
            NATS_FREE(serverUrls);
            return NATS_NO_MEMORY;
        }
    }

    count = 0;
    ptr = urlsCopy;

    do
    {
        serverUrls[count++] = ptr;

        commaPos = strchr(ptr, ',');
        if (commaPos != NULL)
        {
            ptr = (char*)(commaPos + 1);
            *(commaPos) = '\0';
        }

    } while (commaPos != NULL);

    if (s == NATS_OK)
        s = natsOptions_SetServers(opts, (const char**) serverUrls, count);

    NATS_FREE(urlsCopy);
    NATS_FREE(serverUrls);

    return s;
}

natsStatus
natsConnection_ConnectTo(natsConnection **newConn, const char *url)
{
    natsStatus      s       = NATS_OK;
    natsConnection  *nc     = NULL;
    natsOptions     *opts   = NULL;

    s = natsOptions_Create(&opts);
    if (s == NATS_OK)
    {
        s = _processUrlString(opts, url);
        // We still own the options at this point (until the call to natsConn_create())
        // so if there was an error, we need to destroy the options now.
        if (s != NATS_OK)
            natsOptions_Destroy(opts);
    }
    if (s == NATS_OK)
        s = natsConn_create(&nc, opts);
    if (s == NATS_OK)
        s = _connect(nc);

    if (s == NATS_OK)
        *newConn = nc;
    else
        natsConn_release(nc);

    return NATS_UPDATE_ERR_STACK(s);
}

natsStatus
natsConnection_Reconnect(natsConnection *nc)
{
    if (nc == NULL)
        return nats_setDefaultError(NATS_INVALID_ARG);

    natsConn_Lock(nc);
    if (natsConn_isClosed(nc))
    {
        natsConn_Unlock(nc);
        return nats_setDefaultError(NATS_CONNECTION_CLOSED);
    }

    natsSock_Shutdown(nc->sockCtx.fd);

    natsConn_Unlock(nc);
    return NATS_OK;
}

// Test if connection  has been closed.
bool
natsConnection_IsClosed(natsConnection *nc)
{
    bool closed;

    if (nc == NULL)
        return true;

    natsConn_Lock(nc);

    closed = natsConn_isClosed(nc);

    natsConn_Unlock(nc);

    return closed;
}

// Test if connection is reconnecting.
bool
natsConnection_IsReconnecting(natsConnection *nc)
{
    bool reconnecting;

    if (nc == NULL)
        return false;

    natsConn_Lock(nc);

    reconnecting = natsConn_isReconnecting(nc);

    natsConn_Unlock(nc);

    return reconnecting;
}

bool
natsConnection_IsDraining(natsConnection *nc)
{
    bool draining;

    if (nc == NULL)
        return false;

    natsConn_Lock(nc);

    draining = natsConn_isDraining(nc);

    natsConn_Unlock(nc);

    return draining;
}

// Returns the current state of the connection.
natsConnStatus
natsConnection_Status(natsConnection *nc)
{
    natsConnStatus cs;

    if (nc == NULL)
        return NATS_CONN_STATUS_CLOSED;

    natsConn_Lock(nc);

    cs = nc->status;

    natsConn_Unlock(nc);

    return cs;
}

static void
_destroyPong(natsConnection *nc, natsPong *pong)
{
    // If this pong is the cached one, do not free
    if (pong == &(nc->pongs.cached))
        memset(pong, 0, sizeof(natsPong));
    else
        NATS_FREE(pong);
}

// Low-level flush. On entry, connection has been verified to no be closed
// and lock is held.
static natsStatus
_flushTimeout(natsConnection *nc, int64_t timeout)
{
    natsStatus  s       = NATS_OK;
    int64_t     target  = 0;
    natsPong    *pong   = NULL;

    // Use the cached PONG instead of creating one if the list
    // is empty
    if (nc->pongs.head == NULL)
        pong = &(nc->pongs.cached);
    else
        pong = (natsPong*) NATS_CALLOC(1, sizeof(natsPong));

    if (pong == NULL)
        s = nats_setDefaultError(NATS_NO_MEMORY);

    if (s == NATS_OK)
    {
        // Send the ping (and add the pong to the list)
        _sendPing(nc, pong);

        target = nats_setTargetTime(timeout);

        // When the corresponding PONG is received, the PONG processing code
        // will set pong->id to 0 and do a broadcast. This will allow this
        // code to break out of the 'while' loop.
        while ((s != NATS_TIMEOUT)
               && !natsConn_isClosed(nc)
               && (pong->id > 0))
        {
            s = natsCondition_AbsoluteTimedWait(nc->pongs.cond, nc->mu, target);
        }

        if ((s == NATS_OK) && (nc->status == NATS_CONN_STATUS_CLOSED))
        {
            // The connection has been closed while we were waiting
            s = nats_setDefaultError(NATS_CONNECTION_CLOSED);
        }
        else if ((s == NATS_OK) && (pong->id == -1))
        {
            // The connection was disconnected and the library is in the
            // process of trying to reconnect
            s = nats_setDefaultError(NATS_CONNECTION_DISCONNECTED);
        }

        if (s != NATS_OK)
        {
            // If we are here, it is possible that we timed-out, or some other
            // error occurred. Make sure the request is no longer in the list.
            _removePongFromList(nc, pong);

            // Set the error. If we don't do that, and flush is called in a loop,
            // the stack would be growing with Flush/FlushTimeout.
            s = nats_setDefaultError(s);
        }

        // We are done with the pong
        _destroyPong(nc, pong);
    }

    return NATS_UPDATE_ERR_STACK(s);
}

natsStatus
natsConnection_FlushTimeout(natsConnection *nc, int64_t timeout)
{
    natsStatus  s       = NATS_OK;

    if (nc == NULL)
        return nats_setDefaultError(NATS_INVALID_ARG);

    if (timeout <= 0)
        return nats_setDefaultError(NATS_INVALID_TIMEOUT);

    natsConn_lockAndRetain(nc);

    if (natsConn_isClosed(nc))
        s = nats_setDefaultError(NATS_CONNECTION_CLOSED);

    if (s == NATS_OK)
        s = _flushTimeout(nc, timeout);

    natsConn_unlockAndRelease(nc);

    return NATS_UPDATE_ERR_STACK(s);
}

natsStatus
natsConnection_Flush(natsConnection *nc)
{
    natsStatus s = natsConnection_FlushTimeout(nc, DEFAULT_FLUSH_TIMEOUT);
    return NATS_UPDATE_ERR_STACK(s);
}

static void
_pushDrainErr(natsConnection *nc, natsStatus s, const char *errTxt)
{
    char tmp[256];
    natsConn_Lock(nc);
    snprintf(tmp, sizeof(tmp), "Drain error: %s: %u (%s)", errTxt, s, natsStatus_GetText(s));
    natsAsyncCb_PostErrHandler(nc, NULL, s, NATS_STRDUP(tmp));
    natsConn_Unlock(nc);
}

// Callback invoked for each of the registered subscription.
typedef natsStatus (*subIterFunc)(natsStatus callerSts, natsConnection *nc, natsSubscription *sub);

// Iterates through all registered subscriptions and execute the callback `f`.
// If the callback returns an error, the iteration continues and the first
// non NATS_OK error is returned.
//
// Connection lock is held on entry.
static natsStatus
_iterateSubsAndInvokeFunc(natsStatus callerSts, natsConnection *nc, subIterFunc f)
{
    natsStatus       s    = NATS_OK;
    natsStatus       ls   = NATS_OK;
    natsSubscription *sub = NULL;
    void             *p   = NULL;
    natsHashIter     iter;

    natsMutex_Lock(nc->subsMu);
    if (natsHash_Count(nc->subs) == 0)
    {
        natsMutex_Unlock(nc->subsMu);
        return NATS_OK;
    }
    natsHashIter_Init(&iter, nc->subs);
    while (natsHashIter_Next(&iter, NULL, &p))
    {
        sub = (natsSubscription*) p;
        ls = (f)(callerSts, nc, sub);
        s = (s == NATS_OK ? ls : s);
    }
    natsHashIter_Done(&iter);
    natsMutex_Unlock(nc->subsMu);

    return NATS_UPDATE_ERR_STACK(s);
}

static natsStatus
_enqueUnsubProto(natsStatus callerSts, natsConnection *nc, natsSubscription *sub)
{
    natsStatus s;

    natsSub_Lock(sub);
    s = natsConn_enqueueUnsubProto(nc, sub->sid);
    natsSub_Unlock(sub);

    return NATS_UPDATE_ERR_STACK(s);
}

static natsStatus
_initSubDrain(natsStatus callerSts, natsConnection *nc, natsSubscription *sub)
{
    natsSub_initDrain(sub);
    return NATS_OK;
}

static natsStatus
_startSubDrain(natsStatus callerSts, natsConnection *nc, natsSubscription *sub)
{
    if (callerSts != NATS_OK)
        natsSub_setDrainSkip(sub, callerSts);

    natsSub_drain(sub);
    return NATS_OK;
}

static natsStatus
_setSubDrainStatus(natsStatus callerSts, natsConnection *nc, natsSubscription *sub)
{
    if (callerSts != NATS_OK)
        natsSub_updateDrainStatus(sub, callerSts);
    return NATS_OK;
}

static void
_flushAndDrain(void *closure)
{
    natsConnection  *nc      = (natsConnection*) closure;
    natsThread      *t       = NULL;
    int64_t         timeout  = 0;
    int64_t         deadline = 0;
    bool            doSubs   = false;
    bool            subsDone = false;
    bool            timedOut = false;
    bool            closed   = false;
    natsStatus      s        = NATS_OK;
    int64_t         start;

    natsConn_Lock(nc);
    t       = nc->drainThread;
    timeout = nc->drainTimeout;
    closed  = natsConn_isClosed(nc);
    natsMutex_Lock(nc->subsMu);
    doSubs = (natsHash_Count(nc->subs) > 0 ? true : false);
    natsMutex_Unlock(nc->subsMu);
    natsConn_Unlock(nc);

    if (timeout < 0)
        timeout = 0;
    else
        deadline = nats_setTargetTime(timeout);

    start = nats_Now();
    if (!closed && doSubs)
    {
        if (timeout == 0)
            s = natsConnection_Flush(nc);
        else
            s = natsConnection_FlushTimeout(nc, timeout);

        if (s != NATS_OK)
            _pushDrainErr(nc, s, "unable to flush all subscriptions UNSUB protocols");

        // Start the draining of all registered subscriptions.
        // Update the drain status with possibly failed flush.
        natsConn_Lock(nc);
        _iterateSubsAndInvokeFunc(s, nc, _startSubDrain);
        natsConn_Unlock(nc);

        // Reset status now.
        s = NATS_OK;

        // Now wait for the number of subscriptions to go down to 0, or deadline is reached.
        while ((timeout == 0) || (deadline - nats_Now() > 0))
        {
            natsConn_Lock(nc);
            if (!(closed = natsConn_isClosed(nc)))
            {
                natsMutex_Lock(nc->subsMu);
                subsDone = (natsHash_Count(nc->subs) == 0 ? true : false);
                natsMutex_Unlock(nc->subsMu);
            }
            natsConn_Unlock(nc);
            if (closed || subsDone)
                break;
            nats_Sleep(100);
        }
        // If the connection has been closed, then the subscriptions will have
        // be removed from the map. So only try to update the subs' drain status
        // if we are here due to a NATS_TIMEOUT, not a NATS_CONNECTION_CLOSED.
        if (!closed && !subsDone)
        {
            _iterateSubsAndInvokeFunc(NATS_TIMEOUT, nc, _setSubDrainStatus);
            _pushDrainErr(nc, NATS_TIMEOUT, "timeout waiting for subscriptions to drain");
            timedOut = true;
        }
    }

    // Now switch to draining PUBS, unless already closed.
    natsConn_Lock(nc);
    if (!(closed = natsConn_isClosed(nc)))
        nc->status = NATS_CONN_STATUS_DRAINING_PUBS;
    natsConn_Unlock(nc);

    // Attempt to flush, unless we have already timed out, or connection is closed.
    if (!closed && !timedOut)
    {
        // Reset status
        s = NATS_OK;

        // We drain the publish calls
        if (timeout == 0)
            s = natsConnection_Flush(nc);
        else
        {
            // If there is a timeout, see how long do we have left.
            int64_t elapsed = nats_Now() - start;

            if (elapsed < timeout)
                s = natsConnection_FlushTimeout(nc, timeout-elapsed);
        }
        if (s != NATS_OK)
            _pushDrainErr(nc, s, "unable to flush publish calls");
    }

    // Finally, close the connection.
    if (!closed)
        natsConnection_Close(nc);

    natsThread_Detach(t);
    natsThread_Destroy(t);
    natsConn_release(nc);
}

static natsStatus
_drain(natsConnection *nc, int64_t timeout)
{
    natsStatus s = NATS_OK;

    if (nc == NULL)
        return nats_setDefaultError(NATS_INVALID_ARG);

    natsConn_Lock(nc);
    if (natsConn_isClosed(nc))
        s = nats_setDefaultError(NATS_CONNECTION_CLOSED);
    else if (nc->stanOwned)
        s = nats_setError(NATS_ILLEGAL_STATE, "%s", "Illegal to call Drain for connection owned by a streaming connection");
    else if (_isConnecting(nc) || natsConn_isReconnecting(nc))
        s = nats_setError(NATS_ILLEGAL_STATE, "%s", "Illegal to call Drain while the connection is reconnecting");
    else if (!natsConn_isDraining(nc))
    {
        // Enqueue UNSUB protocol for all current subscriptions.
        s = _iterateSubsAndInvokeFunc(NATS_OK, nc, _enqueUnsubProto);
        if (s == NATS_OK)
        {
            nc->drainTimeout = timeout;
            s = natsThread_Create(&nc->drainThread, _flushAndDrain, (void*) nc);
            if (s == NATS_OK)
            {
                // Prevent new subscriptions to be added.
                nc->status = NATS_CONN_STATUS_DRAINING_SUBS;

                // Switch drain state to "started" for all subs. This does not fail.
                _iterateSubsAndInvokeFunc(NATS_OK, nc, _initSubDrain);

                _retain(nc);
            }
        }
    }
    natsConn_Unlock(nc);

    return NATS_UPDATE_ERR_STACK(s);
}

natsStatus
natsConnection_Drain(natsConnection *nc)
{
    natsStatus s = _drain(nc, DEFAULT_DRAIN_TIMEOUT);
    return NATS_UPDATE_ERR_STACK(s);
}

natsStatus
natsConnection_DrainTimeout(natsConnection *nc, int64_t timeout)
{
    natsStatus s = _drain(nc, timeout);
    return NATS_UPDATE_ERR_STACK(s);
}

int
natsConnection_Buffered(natsConnection *nc)
{
    int buffered = -1;

    if (nc == NULL)
        return buffered;

    natsConn_Lock(nc);

    if ((nc->status != NATS_CONN_STATUS_CLOSED) && (nc->bw != NULL))
        buffered = natsBuf_Len(nc->bw);

    natsConn_Unlock(nc);

    return buffered;
}

int64_t
natsConnection_GetMaxPayload(natsConnection *nc)
{
    int64_t mp = 0;

    if (nc == NULL)
        return 0;

    natsConn_Lock(nc);

    mp = nc->info.maxPayload;

    natsConn_Unlock(nc);

    return mp;
}

natsStatus
natsConnection_GetStats(natsConnection *nc, natsStatistics *stats)
{
    natsStatus  s = NATS_OK;

    if ((nc == NULL) || (stats == NULL))
        return nats_setDefaultError(NATS_INVALID_ARG);

    // Stats are updated either under connection's mu or subsMu mutexes.
    // Lock both to safely get them.
    natsConn_Lock(nc);
    natsMutex_Lock(nc->subsMu);

    memcpy(stats, &(nc->stats), sizeof(natsStatistics));

    natsMutex_Unlock(nc->subsMu);
    natsConn_Unlock(nc);

    return s;
}

natsStatus
natsConnection_GetConnectedUrl(natsConnection *nc, char *buffer, size_t bufferSize)
{
    natsStatus  s = NATS_OK;

    if ((nc == NULL) || (buffer == NULL))
        return nats_setDefaultError(NATS_INVALID_ARG);

    natsConn_Lock(nc);

    buffer[0] = '\0';

    if (((nc->status == NATS_CONN_STATUS_CONNECTED) || (nc->status == NATS_CONN_STATUS_CONNECTING))
        && (nc->cur->url->fullUrl != NULL))
    {
        if (strlen(nc->cur->url->fullUrl) >= bufferSize)
            s = nats_setDefaultError(NATS_INSUFFICIENT_BUFFER);

        if (s == NATS_OK)
            snprintf(buffer, bufferSize, "%s", nc->cur->url->fullUrl);
    }

    natsConn_Unlock(nc);

    return s;
}

natsStatus
natsConnection_GetConnectedServerId(natsConnection *nc, char *buffer, size_t bufferSize)
{
    natsStatus  s = NATS_OK;

    if ((nc == NULL) || (buffer == NULL))
        return nats_setDefaultError(NATS_INVALID_ARG);

    natsConn_Lock(nc);

    buffer[0] = '\0';

    if (((nc->status == NATS_CONN_STATUS_CONNECTED) || (nc->status == NATS_CONN_STATUS_CONNECTING))
        && (nc->info.id != NULL))
    {
        if (strlen(nc->info.id) >= bufferSize)
            s = nats_setDefaultError(NATS_INSUFFICIENT_BUFFER);

        if (s == NATS_OK)
            snprintf(buffer, bufferSize, "%s", nc->info.id);
    }

    natsConn_Unlock(nc);

    return s;
}

natsStatus
natsConnection_GetServers(natsConnection *nc, char ***servers, int *count)
{
    natsStatus  s       = NATS_OK;

    if ((nc == NULL) || (servers == NULL) || (count == NULL))
        return nats_setDefaultError(NATS_INVALID_ARG);

    natsConn_Lock(nc);

    s = natsSrvPool_GetServers(nc->srvPool, false, servers, count);

    natsConn_Unlock(nc);

    return NATS_UPDATE_ERR_STACK(s);
}

natsStatus
natsConnection_GetDiscoveredServers(natsConnection *nc, char ***servers, int *count)
{
    natsStatus  s       = NATS_OK;

    if ((nc == NULL) || (servers == NULL) || (count == NULL))
        return nats_setDefaultError(NATS_INVALID_ARG);

    natsConn_Lock(nc);

    s = natsSrvPool_GetServers(nc->srvPool, true, servers, count);

    natsConn_Unlock(nc);

    return NATS_UPDATE_ERR_STACK(s);
}

natsStatus
natsConnection_GetLastError(natsConnection *nc, const char **lastError)
{
    natsStatus  s;

    if (nc == NULL)
        return nats_setDefaultError(NATS_INVALID_ARG);

    natsConn_Lock(nc);

    s = nc->err;
    if (s == NATS_OK)
        nc->errStr[0] = '\0';
    else if (nc->errStr[0] == '\0')
        snprintf(nc->errStr, sizeof(nc->errStr), "%s", natsStatus_GetText(s));

    *lastError = nc->errStr;

    natsConn_Unlock(nc);

    return s;
}

void
natsConn_close(natsConnection *nc)
{
    if (nc == NULL)
        return;

    nats_doNotUpdateErrStack(true);

    _close(nc, NATS_CONN_STATUS_CLOSED, true, true);

    nats_doNotUpdateErrStack(false);
}

void
natsConnection_Close(natsConnection *nc)
{
    bool stanOwned;

    if (nc == NULL)
        return;

    natsConn_Lock(nc);
    stanOwned = nc->stanOwned;
    natsConn_Unlock(nc);

    if (!stanOwned)
        natsConn_close(nc);
}

void
natsConn_destroy(natsConnection *nc, bool fromPublicDestroy)
{
    if (nc == NULL)
        return;

    nats_doNotUpdateErrStack(true);

    _close(nc, NATS_CONN_STATUS_CLOSED, fromPublicDestroy, true);

    nats_doNotUpdateErrStack(false);

    natsConn_release(nc);
}

void
natsConnection_Destroy(natsConnection *nc)
{
    bool stanOwned;

    if (nc == NULL)
        return;

    natsConn_Lock(nc);
    stanOwned = nc->stanOwned;
    natsConn_Unlock(nc);

    if (!stanOwned)
        natsConn_destroy(nc, true);
}

void
natsConnection_ProcessReadEvent(natsConnection *nc)
{
    natsStatus      s = NATS_OK;
    int             n = 0;
    char            *buffer;
    int             size;

    natsConn_Lock(nc);

    if (!(nc->el.attached) || (nc->sockCtx.fd == NATS_SOCK_INVALID))
    {
        natsConn_Unlock(nc);
        return;
    }

    if (nc->ps == NULL)
    {
        s = natsParser_Create(&(nc->ps));
        if (s != NATS_OK)
        {
            (void) NATS_UPDATE_ERR_STACK(s);
            natsConn_Unlock(nc);
            return;
        }
    }

    _retain(nc);

    buffer = nc->el.buffer;
    size   = nc->opts->ioBufSize;

    natsConn_Unlock(nc);

    // Do not try to read again here on success. If more than one connection
    // is attached to the same loop, and there is a constant stream of data
    // coming for the first connection, this would starve the second connection.
    // So return and we will be called back later by the event loop.
    s = natsSock_Read(&(nc->sockCtx), buffer, size, &n);
    if (s == NATS_OK)
        s = natsParser_Parse(nc, buffer, n);

    if (s != NATS_OK)
        _processOpError(nc, s, false);

    natsConn_release(nc);
}

void
natsConnection_ProcessWriteEvent(natsConnection *nc)
{
    natsStatus  s = NATS_OK;
    int         n = 0;
    char        *buf;
    int         len;

    natsConn_Lock(nc);

    if (!(nc->el.attached) || (nc->sockCtx.fd == NATS_SOCK_INVALID))
    {
        natsConn_Unlock(nc);
        return;
    }

    buf = natsBuf_Data(nc->bw);
    len = natsBuf_Len(nc->bw);

    s = natsSock_Write(&(nc->sockCtx), buf, len, &n);
    if (s == NATS_OK)
    {
        if (n == len)
        {
            // We sent all the data, reset buffer and remove WRITE event.
            natsBuf_Reset(nc->bw);

            s = nc->opts->evCbs.write(nc->el.data, NATS_EVENT_ACTION_REMOVE);
            if (s == NATS_OK)
                nc->el.writeAdded = false;
            else
                nats_setError(s, "Error processing write request: %d - %s",
                              s, natsStatus_GetText(s));
        }
        else
        {
            // We sent some part of the buffer. Move the remaining at the beginning.
            natsBuf_Consume(nc->bw, n);
        }
    }

    natsConn_Unlock(nc);

    if (s != NATS_OK)
        _processOpError(nc, s, false);

    (void) NATS_UPDATE_ERR_STACK(s);
}

natsStatus
natsConnection_GetClientID(natsConnection *nc, uint64_t *cid)
{
    natsStatus s = NATS_OK;

    if ((nc == NULL) || (cid == NULL))
        return nats_setDefaultError(NATS_INVALID_ARG);

    natsConn_Lock(nc);
    if (natsConn_isClosed(nc))
    {
        s = NATS_CONNECTION_CLOSED;
    }
    else
    {
        *cid = nc->info.CID;
        if (*cid == 0)
            s = NATS_NO_SERVER_SUPPORT;
    }
    natsConn_Unlock(nc);

    return NATS_UPDATE_ERR_STACK(s);
}

static natsStatus
_getJwtOrSeed(char **val, const char *fn, bool seed, int item)
{
    natsStatus  s       = NATS_OK;
    natsBuffer  *buf    = NULL;

    s = nats_ReadFile(&buf, 1024, fn);
    if (s != NATS_OK)
        return NATS_UPDATE_ERR_STACK(s);

    s = nats_GetJWTOrSeed(val, (const char*) natsBuf_Data(buf), item);
    if (s == NATS_NOT_FOUND)
    {
        s = NATS_OK;
        if (!seed)
        {
            *val = NATS_STRDUP(natsBuf_Data(buf));
            if (*val == NULL)
                s = nats_setDefaultError(NATS_NO_MEMORY);
        }
        else
        {
            // Look for "SU..."
            char *nt  = NULL;
            char *pch = nats_strtok(natsBuf_Data(buf), "\n", &nt);

            while (pch != NULL)
            {
                char *ptr = pch;

                while (((*ptr == ' ') || (*ptr == '\t')) && (*ptr != '\0'))
                    ptr++;

                if ((*ptr != '\0') && (*ptr == 'S') && (*(ptr+1) == 'U'))
                {
                    *val = NATS_STRDUP(ptr);
                    if (*val == NULL)
                        s = nats_setDefaultError(NATS_NO_MEMORY);
                    break;
                }

                pch = nats_strtok(NULL, "\n", &nt);
            }
            if ((s == NATS_OK) && (*val == NULL))
                s = nats_setError(NATS_ERR, "no nkey user seed found in '%s'", fn);
        }
    }
    if (buf != NULL)
    {
        memset(natsBuf_Data(buf), 0, natsBuf_Capacity(buf));
        natsBuf_Destroy(buf);
        buf = NULL;
    }
    return NATS_UPDATE_ERR_STACK(s);
}

natsStatus
natsConn_userCreds(char **userJWT, char **customErrTxt, void *closure)
{
    natsStatus  s   = NATS_OK;
    userCreds   *uc = (userCreds*) closure;

    if (uc->jwtAndSeedContent != NULL)
        s = nats_GetJWTOrSeed(userJWT, uc->jwtAndSeedContent, 0);
    else
        s = _getJwtOrSeed(userJWT, uc->userOrChainedFile, false, 0);

    return NATS_UPDATE_ERR_STACK(s);
}

static natsStatus
_sign(userCreds *uc, const unsigned char *input, int inputLen, unsigned char *sig)
{
    natsStatus      s            = NATS_OK;
    char            *encodedSeed = NULL;

    if (uc->jwtAndSeedContent != NULL)
        s = nats_GetJWTOrSeed(&encodedSeed, uc->jwtAndSeedContent, 1);
    else if (uc->seedFile != NULL)
        s = _getJwtOrSeed(&encodedSeed, uc->seedFile, true, 0);
    else
        s = _getJwtOrSeed(&encodedSeed, uc->userOrChainedFile, true, 1);

    if (s == NATS_OK)
        s = natsKeys_Sign((const char*) encodedSeed, input, inputLen, sig);

    if (encodedSeed != NULL)
    {
        natsCrypto_Clear((void*) encodedSeed, (int) strlen(encodedSeed));
        NATS_FREE(encodedSeed);
    }
    return NATS_UPDATE_ERR_STACK(s);
}

natsStatus
natsConn_signatureHandler(char **customErrTxt, unsigned char **psig, int *sigLen, const char *nonce, void *closure)
{
    natsStatus      s    = NATS_OK;
    userCreds       *uc  = (userCreds*) closure;
    char            *sig = NULL;

    *psig = NULL;
    if (sigLen != NULL)
        *sigLen = 0;

    sig = NATS_MALLOC(NATS_CRYPTO_SIGN_BYTES);
    if (sig == NULL)
        return nats_setDefaultError(NATS_NO_MEMORY);

    s = _sign(uc, (const unsigned char*) nonce, 0, (unsigned char*) sig);
    if (s == NATS_OK)
    {
        *psig = (unsigned char*) sig;
        if (sigLen != NULL)
            *sigLen = NATS_CRYPTO_SIGN_BYTES;
    }
    else
    {
        NATS_FREE(sig);
    }
    return NATS_UPDATE_ERR_STACK(s);
}

natsStatus
natsConnection_Sign(natsConnection *nc, const unsigned char *payload, int payloadLen, unsigned char sig[64])
{
    natsStatus  s   = NATS_OK;
    userCreds   *uc = NULL;

    if ((nc == NULL) || (payloadLen < 0) || (sig == NULL))
        return nats_setDefaultError(NATS_INVALID_ARG);

    natsConn_Lock(nc);
    // We can't sign if that is not set...
    uc = nc->opts->userCreds;
    if (uc == NULL)
        s = nats_setError(NATS_ERR, "%s", "unable to sign since no user credentials have been set");
    else
        s = _sign(uc, payload, payloadLen, sig);
    natsConn_Unlock(nc);

    return NATS_UPDATE_ERR_STACK(s);
}

natsStatus
natsConnection_GetClientIP(natsConnection *nc, char **ip)
{
    natsStatus s = NATS_OK;

    if ((nc == NULL) || (ip == NULL))
        return nats_setDefaultError(NATS_INVALID_ARG);

    *ip = NULL;

    natsConn_Lock(nc);
    if (natsConn_isClosed(nc))
        s = nats_setDefaultError(NATS_CONNECTION_CLOSED);
    else if (nc->info.clientIP == NULL)
        s = nats_setDefaultError(NATS_NO_SERVER_SUPPORT);
    else if ((*ip = NATS_STRDUP(nc->info.clientIP)) == NULL)
        s = nats_setDefaultError(NATS_NO_MEMORY);
    natsConn_Unlock(nc);

    return s;
}

natsStatus
natsConnection_GetRTT(natsConnection *nc, int64_t *rtt)
{
    natsStatus  s = NATS_OK;
    int64_t     start;

    if ((nc == NULL) || (rtt == NULL))
        return nats_setDefaultError(NATS_INVALID_ARG);

    *rtt = 0;

    natsConn_Lock(nc);
    if (natsConn_isClosed(nc))
        s = nats_setDefaultError(NATS_CONNECTION_CLOSED);
    else if (natsConn_isReconnecting(nc))
        s = nats_setDefaultError(NATS_CONNECTION_DISCONNECTED);
    else
    {
        start = nats_NowInNanoSeconds();
        s = _flushTimeout(nc, DEFAULT_FLUSH_TIMEOUT);
        if (s == NATS_OK)
            *rtt = nats_NowInNanoSeconds()-start;
    }
    natsConn_Unlock(nc);

    return s;
}

natsStatus
natsConnection_HasHeaderSupport(natsConnection *nc)
{
    bool headers = false;

    if (nc == NULL)
        return nats_setDefaultError(NATS_INVALID_ARG);

    natsConn_Lock(nc);
    headers = nc->info.headers;
    natsConn_Unlock(nc);

    if (headers)
        return NATS_OK;

    return NATS_NO_SERVER_SUPPORT;
}

natsStatus
natsConnection_GetLocalIPAndPort(natsConnection *nc, char **ip, int *port)
{
    natsStatus s = NATS_OK;

    if ((nc == NULL) || (ip == NULL) || (port == NULL))
        return nats_setDefaultError(NATS_INVALID_ARG);

    *ip = NULL;
    *port = 0;

    natsConn_Lock(nc);
    if (natsConn_isClosed(nc))
        s = nats_setDefaultError(NATS_CONNECTION_CLOSED);
    else if (!nc->sockCtx.fdActive)
        s = nats_setDefaultError(NATS_CONNECTION_DISCONNECTED);
    else
        s = natsSock_GetLocalIPAndPort(&(nc->sockCtx), ip, port);
    natsConn_Unlock(nc);

    return NATS_UPDATE_ERR_STACK(s);
}

void
natsConn_setFilterWithClosure(natsConnection *nc, natsMsgFilter f, void* closure)
{
    natsMutex_Lock(nc->subsMu);
    nc->filter        = f;
    nc->filterClosure = closure;
    natsMutex_Unlock(nc->subsMu);
}

void
natsConn_defaultErrHandler(natsConnection *nc, natsSubscription *sub, natsStatus err, void *closure)
{
    uint64_t    cid      = 0;
    const char  *lastErr = NULL;
    const char  *errTxt  = NULL;

    natsConn_Lock(nc);
    cid = nc->info.CID;
    natsConn_Unlock(nc);

    // Get possibly more detailed error message. If empty, we will print the default
    // error status text.
    natsConnection_GetLastError(nc, &lastErr);
    errTxt = (nats_IsStringEmpty(lastErr) ? natsStatus_GetText(err) : lastErr);
    // If there is a subscription, check if it is a JetStream one and if so, take
    // the "public" subject (the one that was provided to the subscribe call).
    if (sub != NULL)
    {
        char *subject = NULL;

        natsSub_Lock(sub);
        if ((sub->jsi != NULL) && (sub->jsi->psubj != NULL))
            subject = sub->jsi->psubj;
        else
            subject = sub->subject;
        fprintf(stderr, "Error %d - %s on connection [%" PRIu64 "] on \"%s\"\n", err, errTxt, cid, subject);
        natsSub_Unlock(sub);
    }
    else
    {
        fprintf(stderr, "Error %d - %s on connection [%" PRIu64 "]\n", err, errTxt, cid);
    }
    fflush(stderr);
}<|MERGE_RESOLUTION|>--- conflicted
+++ resolved
@@ -2706,21 +2706,13 @@
     // We need to retain the subscription since as soon as we release the
     // nc->subsMu lock, the subscription could be destroyed and we would
     // reference freed memory.
-<<<<<<< HEAD
-    natsSub_lockRetain(sub);
-=======
     nats_lockRetainSubAndDispatcher(sub);
->>>>>>> 01cfb285
 
     natsMutex_Unlock(nc->subsMu);
 
     if (sub->closed || sub->drainSkip)
     {
-<<<<<<< HEAD
-        natsSub_unlockRelease(sub);
-=======
         nats_unlockReleaseSubAndDispatcher(sub);
->>>>>>> 01cfb285
         natsMsg_Destroy(msg);
         return NATS_OK;
     }
@@ -2744,11 +2736,7 @@
             s = jsSub_checkOrderedMsg(sub, msg, &replaced);
             if ((s != NATS_OK) || replaced)
             {
-<<<<<<< HEAD
-                natsSub_unlockRelease(sub);
-=======
                 nats_unlockReleaseSubAndDispatcher(sub);
->>>>>>> 01cfb285
                 natsMsg_Destroy(msg);
                 return s;
             }
@@ -2757,16 +2745,7 @@
 
     if (!ctrlMsg)
     {
-<<<<<<< HEAD
-        // Do this before we attempt to enqueue the message, even if it were to fail.
-        msg->sub = sub;
-        if ((jsi != NULL) && jsi->ackNone)
-            natsMsg_setAcked(msg);
-
-        s = natsSub_enqueueMsg(sub, msg);
-=======
         s = natsSub_enqueueUserMessage(sub, msg);
->>>>>>> 01cfb285
         if (s == NATS_OK)
         {
             sub->slowConsumer = false;
@@ -2810,15 +2789,9 @@
 
     // If we are going to post to the error handler, do not release yet.
     if (sc || sm)
-<<<<<<< HEAD
-        natsSub_Unlock(sub);
-    else
-        natsSub_unlockRelease(sub);
-=======
         nats_unlockSubAndDispatcher(sub);
     else
         nats_unlockReleaseSubAndDispatcher(sub);
->>>>>>> 01cfb285
 
     if ((s == NATS_OK) && fcReply)
         s = natsConnection_Publish(nc, fcReply, NULL, 0);
