// Copyright 2021-2024 The NATS Authors
// Licensed under the Apache License, Version 2.0 (the "License");
// you may not use this file except in compliance with the License.
// You may obtain a copy of the License at
//
// http://www.apache.org/licenses/LICENSE-2.0
//
// Unless required by applicable law or agreed to in writing, software
// distributed under the License is distributed on an "AS IS" BASIS,
// WITHOUT WARRANTIES OR CONDITIONS OF ANY KIND, either express or implied.
// See the License for the specific language governing permissions and
// limitations under the License.

#include <ctype.h>

#include "js.h"
#include "mem.h"
#include "conn.h"
#include "util.h"
#include "opts.h"
#include "sub.h"
#include "dispatch.h"
#include "glib/glib.h"

#ifdef DEV_MODE
// For type safety

void js_lock(jsCtx *js)   { natsMutex_Lock(js->mu);   }
void js_unlock(jsCtx *js) { natsMutex_Unlock(js->mu); }

static void _retain(jsCtx *js)  { js->refs++; }
static void _release(jsCtx *js) { js->refs--; }

#else

#define _retain(js)         ((js)->refs++)
#define _release(js)        ((js)->refs--)

#endif // DEV_MODE


const char*      jsDefaultAPIPrefix      = "$JS.API";
const int64_t    jsDefaultRequestWait    = 5000;
const int64_t    jsDefaultStallWait      = 200;
const char       *jsDigits               = "0123456789ABCDEFGHIJKLMNOPQRSTUVWXYZabcdefghijklmnopqrstuvwxyz";
const int        jsBase                  = 62;
const int64_t    jsOrderedHBInterval     = NATS_SECONDS_TO_NANOS(5);

#define jsReplyTokenSize    (8)
#define jsDefaultMaxMsgs    (512 * 1024)

#define jsLastConsumerSeqHdr    "Nats-Last-Consumer"

// Forward declarations
static void _hbTimerFired(natsTimer *timer, void* closure);
static void _releaseSubWhenStopped(natsTimer *timer, void* closure);

typedef struct __jsOrderedConsInfo
{
    int64_t             osid;
    int64_t             nsid;
    uint64_t            sseq;
    natsConnection      *nc;
    natsSubscription    *sub;
    char                *ndlv;
    natsThread          *thread;
    int                 max;
    bool                done;

} jsOrderedConsInfo;

static void
_destroyOptions(jsOptions *o)
{
    NATS_FREE((char*) o->Prefix);
    NATS_FREE((char*) o->Stream.Purge.Subject);
}

static void
_freeContext(jsCtx *js)
{
    natsConnection *nc = NULL;

    natsStrHash_Destroy(js->pm);
    natsSubscription_Destroy(js->rsub);
    _destroyOptions(&(js->opts));
    NATS_FREE(js->rpre);
    natsCondition_Destroy(js->cond);
    natsMutex_Destroy(js->mu);
    natsTimer_Destroy(js->pmtmr);
    nc = js->nc;
    NATS_FREE(js);

    natsConn_release(nc);
}

void
js_retain(jsCtx *js)
{
    js_lock(js);
    js->refs++;
    js_unlock(js);
}

void
js_release(jsCtx *js)
{
    bool doFree;

    if (js == NULL)
        return;

    js_lock(js);
    doFree = (--(js->refs) == 0);
    js_unlock(js);

    if (doFree)
        _freeContext(js);
}

static void
js_unlockAndRelease(jsCtx *js)
{
    bool doFree;

    doFree = (--(js->refs) == 0);
    js_unlock(js);

    if (doFree)
        _freeContext(js);
}

static void
_destroyPMInfo(pmInfo *pmi)
{
    if (pmi == NULL)
        return;

    NATS_FREE(pmi->subject);
    NATS_FREE(pmi);
}

void
jsCtx_Destroy(jsCtx *js)
{
    pmInfo *pm;

    if (js == NULL)
        return;

    js_lock(js);
    if (js->closed)
    {
        js_unlock(js);
        return;
    }
    js->closed = true;
    if (js->rsub != NULL)
    {
        natsSubscription_Destroy(js->rsub);
        js->rsub = NULL;
    }
    if ((js->pm != NULL) && natsStrHash_Count(js->pm) > 0)
    {
        natsStrHashIter iter;
        void            *v = NULL;

        natsStrHashIter_Init(&iter, js->pm);
        while (natsStrHashIter_Next(&iter, NULL, &v))
        {
            natsMsg *msg = (natsMsg*) v;
            natsStrHashIter_RemoveCurrent(&iter);
            natsMsg_Destroy(msg);
        }
    }
    while ((pm = js->pmHead) != NULL)
    {
        js->pmHead = pm->next;
        _destroyPMInfo(pm);
    }
    if (js->pmtmr != NULL)
        natsTimer_Stop(js->pmtmr);
    js_unlockAndRelease(js);
}

natsStatus
jsOptions_Init(jsOptions *opts)
{
    if (opts == NULL)
        return nats_setDefaultError(NATS_INVALID_ARG);

    memset(opts, 0, sizeof(jsOptions));
    return NATS_OK;
}

// Parse the JSON represented by the NATS message's payload and returns the JSON object.
// Unmarshal the API response.
natsStatus
js_unmarshalResponse(jsApiResponse *ar, nats_JSON **new_json, natsMsg *resp)
{
    nats_JSON   *json = NULL;
    nats_JSON   *err  = NULL;
    natsStatus  s;

    memset(ar, 0, sizeof(jsApiResponse));

    s = nats_JSONParse(&json, natsMsg_GetData(resp), natsMsg_GetDataLength(resp));
    if (s != NATS_OK)
        return NATS_UPDATE_ERR_STACK(s);

    // Check if there is an "error" field.
    s = nats_JSONGetObject(json, "error", &err);
    if ((s == NATS_OK) && (err != NULL))
    {
        s = nats_JSONGetInt(err, "code", &(ar->Error.Code));
        IFOK(s, nats_JSONGetUInt16(err, "err_code", &(ar->Error.ErrCode)));
        IFOK(s, nats_JSONGetStr(err, "description", &(ar->Error.Description)));
    }

    if (s == NATS_OK)
        *new_json = json;
    else
        nats_JSONDestroy(json);

    return NATS_UPDATE_ERR_STACK(s);
}

void
js_freeApiRespContent(jsApiResponse *ar)
{
    if (ar == NULL)
        return;

    NATS_FREE(ar->Type);
    NATS_FREE(ar->Error.Description);
}

static natsStatus
_copyPurgeOptions(jsCtx *js, struct jsOptionsStreamPurge *o)
{
    natsStatus                      s   = NATS_OK;
    struct jsOptionsStreamPurge *po = &(js->opts.Stream.Purge);

    po->Sequence = o->Sequence;
    po->Keep     = o->Keep;

    if (!nats_IsStringEmpty(o->Subject))
    {
        po->Subject = NATS_STRDUP(o->Subject);
        if (po->Subject == NULL)
            s = nats_setDefaultError(NATS_NO_MEMORY);
    }

    return NATS_UPDATE_ERR_STACK(s);
}

static natsStatus
_copyStreamInfoOptions(jsCtx *js, struct jsOptionsStreamInfo *o)
{
    js->opts.Stream.Info.DeletedDetails = o->DeletedDetails;
    return NATS_OK;
}

natsStatus
natsConnection_JetStream(jsCtx **new_js, natsConnection *nc, jsOptions *opts)
{
    jsCtx       *js = NULL;
    natsStatus  s;

    if ((new_js == NULL) || (nc == NULL))
        return nats_setDefaultError(NATS_INVALID_ARG);

    if (opts != NULL)
    {
        if (opts->Wait < 0)
            return nats_setError(NATS_INVALID_ARG, "option 'Wait' (%" PRId64 ") cannot be negative", opts->Wait);
        if (opts->PublishAsync.StallWait < 0)
            return nats_setError(NATS_INVALID_ARG, "option 'PublishAsyncStallWait' (%" PRId64 ") cannot be negative", opts->PublishAsync.StallWait);
    }

    js = (jsCtx*) NATS_CALLOC(1, sizeof(jsCtx));
    if (js == NULL)
        return nats_setDefaultError(NATS_NO_MEMORY);

    js->refs = 1;
    // Retain the NATS connection and keep track of it so that if we
    // detroy the context, in case of failure to fully initialize,
    // we properly release the NATS connection.
    natsConn_retain(nc);
    js->nc = nc;
    // This will be immutable and is computed based on the possible custom
    // inbox prefix length (or the default "_INBOX.")
    js->rpreLen = nc->inboxPfxLen+jsReplyTokenSize+1;

    s = natsMutex_Create(&(js->mu));
    if (s == NATS_OK)
    {
        // If Domain is set, use domain to create prefix.
        if ((opts != NULL) && !nats_IsStringEmpty(opts->Domain))
        {
            if (nats_asprintf((char**) &(js->opts.Prefix), "$JS.%.*s.API",
                js_lenWithoutTrailingDot(opts->Domain), opts->Domain) < 0)
            {
                s = nats_setDefaultError(NATS_NO_MEMORY);
            }
        }
        else if ((opts == NULL) || nats_IsStringEmpty(opts->Prefix))
        {
            js->opts.Prefix = NATS_STRDUP(jsDefaultAPIPrefix);
            if (js->opts.Prefix == NULL)
                s = nats_setDefaultError(NATS_NO_MEMORY);
        }
        else if (nats_asprintf((char**) &(js->opts.Prefix), "%.*s",
                js_lenWithoutTrailingDot(opts->Prefix), opts->Prefix) < 0)
        {
                s = nats_setDefaultError(NATS_NO_MEMORY);
        }
    }
    if ((s == NATS_OK) && (opts != NULL))
    {
        struct jsOptionsPublishAsync *pa = &(js->opts.PublishAsync);

        pa->MaxPending          = opts->PublishAsync.MaxPending;
        // This takes precedence to error handler
        if (opts->PublishAsync.AckHandler != NULL)
        {
            pa->AckHandler          = opts->PublishAsync.AckHandler;
            pa->AckHandlerClosure   = opts->PublishAsync.AckHandlerClosure;
        }
        else
        {
            pa->ErrHandler          = opts->PublishAsync.ErrHandler;
            pa->ErrHandlerClosure   = opts->PublishAsync.ErrHandlerClosure;
        }
        pa->StallWait           = opts->PublishAsync.StallWait;
        js->opts.Wait           = opts->Wait;
    }
    if (js->opts.Wait == 0)
        js->opts.Wait = jsDefaultRequestWait;
    if (js->opts.PublishAsync.StallWait == 0)
        js->opts.PublishAsync.StallWait = jsDefaultStallWait;
    if ((s == NATS_OK) && (opts != NULL))
    {
        s = _copyPurgeOptions(js, &(opts->Stream.Purge));
        IFOK(s, _copyStreamInfoOptions(js, &(opts->Stream.Info)));
    }

    if (s == NATS_OK)
        *new_js = js;
    else
        jsCtx_Destroy(js);

    return NATS_UPDATE_ERR_STACK(s);
}

int
js_lenWithoutTrailingDot(const char *str)
{
    int l = (int) strlen(str);

    if (str[l-1] == '.')
        l--;
    return l;
}

natsStatus
js_setOpts(natsConnection **nc, bool *freePfx, jsCtx *js, jsOptions *opts, jsOptions *resOpts)
{
    natsStatus s = NATS_OK;

    *freePfx = false;
    jsOptions_Init(resOpts);

    if ((opts != NULL) && !nats_IsStringEmpty(opts->Domain))
    {
        char *pfx = NULL;
        if (nats_asprintf(&pfx, "$JS.%.*s.API",
                js_lenWithoutTrailingDot(opts->Domain), opts->Domain) < 0)
        {
            s = nats_setDefaultError(NATS_NO_MEMORY);
        }
        else
        {
            resOpts->Prefix = pfx;
            *freePfx        = true;
        }
    }
    if (s == NATS_OK)
    {
        struct jsOptionsStreamPurge *po = &(js->opts.Stream.Purge);

        js_lock(js);
        // If not set above...
        if (resOpts->Prefix == NULL)
            resOpts->Prefix = (opts == NULL || nats_IsStringEmpty(opts->Prefix)) ? js->opts.Prefix : opts->Prefix;

        // Take provided one or default to context's.
        resOpts->Wait = (opts == NULL || opts->Wait <= 0) ? js->opts.Wait : opts->Wait;

        // Purge options
        if (opts != NULL)
        {
            struct jsOptionsStreamPurge *opo = &(opts->Stream.Purge);

            // If any field is set, use `opts`, otherwise, we will use the
            // context's purge options.
            if ((opo->Subject != NULL) || (opo->Sequence > 0) || (opo->Keep > 0))
                po = opo;
        }
        memcpy(&(resOpts->Stream.Purge), po, sizeof(*po));

        // Stream info options
        resOpts->Stream.Info.DeletedDetails = (opts == NULL ? js->opts.Stream.Info.DeletedDetails : opts->Stream.Info.DeletedDetails);
        resOpts->Stream.Info.SubjectsFilter = (opts == NULL ? js->opts.Stream.Info.SubjectsFilter : opts->Stream.Info.SubjectsFilter);

        *nc = js->nc;
        js_unlock(js);
    }
    return NATS_UPDATE_ERR_STACK(s);
}

natsStatus
jsPubOptions_Init(jsPubOptions *opts)
{
    if (opts == NULL)
        return nats_setDefaultError(NATS_INVALID_ARG);

    memset(opts, 0, sizeof(jsPubOptions));
    return NATS_OK;
}

natsStatus
js_Publish(jsPubAck **new_puback, jsCtx *js, const char *subj, const void *data, int dataLen,
           jsPubOptions *opts, jsErrCode *errCode)
{
    natsStatus s;
    natsMsg    msg;

    natsMsg_init(&msg, subj, (const char*) data, dataLen);
    s = js_PublishMsg(new_puback, js, &msg, opts, errCode);
    natsMsg_freeHeaders(&msg);

    return NATS_UPDATE_ERR_STACK(s);
}

static natsStatus
_setHeadersFromOptions(natsMsg *msg, jsPubOptions *opts)
{
    natsStatus  s        = NATS_OK;
    char        temp[64] = {'\0'};

    if (!nats_IsStringEmpty(opts->MsgId))
        s = natsMsgHeader_Set(msg, jsMsgIdHdr, opts->MsgId);

    if ((s == NATS_OK) && !nats_IsStringEmpty(opts->ExpectLastMsgId))
        s = natsMsgHeader_Set(msg, jsExpectedLastMsgIdHdr, opts->ExpectLastMsgId);

    if ((s == NATS_OK) && !nats_IsStringEmpty(opts->ExpectStream))
        s = natsMsgHeader_Set(msg, jsExpectedStreamHdr, opts->ExpectStream);

    if ((s == NATS_OK) && (opts->ExpectLastSeq > 0))
    {
        snprintf(temp, sizeof(temp), "%" PRIu64, opts->ExpectLastSeq);
        s = natsMsgHeader_Set(msg, jsExpectedLastSeqHdr, temp);
    }
    if (s == NATS_OK)
    {
        if (opts->ExpectNoMessage)
        {
            s = natsMsgHeader_Set(msg, jsExpectedLastSubjSeqHdr, "0");
        }
        else if (opts->ExpectLastSubjectSeq > 0)
        {
            snprintf(temp, sizeof(temp), "%" PRIu64, opts->ExpectLastSubjectSeq);
            s = natsMsgHeader_Set(msg, jsExpectedLastSubjSeqHdr, temp);
        }
    }

    return NATS_UPDATE_ERR_STACK(s);
}

static natsStatus
_checkMaxWaitOpt(int64_t *new_ttl, jsPubOptions *opts)
{
    int64_t ttl;

    if ((ttl = opts->MaxWait) < 0)
        return nats_setError(NATS_INVALID_ARG, "option 'MaxWait' (%" PRId64 ") cannot be negative", ttl);

    *new_ttl = ttl;
    return NATS_OK;
}

natsStatus
js_PublishMsg(jsPubAck **new_puback,jsCtx *js, natsMsg *msg,
              jsPubOptions *opts, jsErrCode *errCode)
{
    natsStatus          s       = NATS_OK;
    int64_t             ttl     = 0;
    nats_JSON           *json   = NULL;
    natsMsg             *resp   = NULL;
    jsApiResponse       ar      = JS_EMPTY_API_RESPONSE;

    if (errCode != NULL)
        *errCode = 0;

    if ((js == NULL) || (msg == NULL) || nats_IsStringEmpty(msg->subject))
        return nats_setDefaultError(NATS_INVALID_ARG);

    if (opts != NULL)
    {
        s = _checkMaxWaitOpt(&ttl, opts);
        IFOK(s, _setHeadersFromOptions(msg, opts));
        if (s != NATS_OK)
            return NATS_UPDATE_ERR_STACK(s);
    }

    // As it would be for a NATS connection, if the context has been destroyed,
    // the memory is invalid and accessing any field of the context could cause
    // a SEGFAULT. But assuming the context is still valid, we can access its
    // options and the NATS connection without locking since they are immutable
    // and the NATS connection has been retained when getting the JS context.

    // If not set through options, default to the context's Wait value.
    if (ttl == 0)
        ttl = js->opts.Wait;

    IFOK_JSR(s, natsConnection_RequestMsg(&resp, js->nc, msg, ttl));
    if (s == NATS_OK)
        s = js_unmarshalResponse(&ar, &json, resp);
    if (s == NATS_OK)
    {
        if (js_apiResponseIsErr(&ar))
        {
             if (errCode != NULL)
                *errCode = (int) ar.Error.ErrCode;
            s = nats_setError(NATS_ERR, "%s", ar.Error.Description);
        }
        else if (new_puback != NULL)
        {
            // The user wants the jsPubAck object back, so we need to unmarshal it.
            jsPubAck *pa = NULL;

            pa = (jsPubAck*) NATS_CALLOC(1, sizeof(jsPubAck));
            if (pa == NULL)
                s = nats_setDefaultError(NATS_NO_MEMORY);
            else
            {
                s = nats_JSONGetStr(json, "stream", &(pa->Stream));
                IFOK(s, nats_JSONGetULong(json, "seq", &(pa->Sequence)));
                IFOK(s, nats_JSONGetBool(json, "duplicate", &(pa->Duplicate)));
                IFOK(s, nats_JSONGetStr(json, "domain", &(pa->Domain)));

                if (s == NATS_OK)
                    *new_puback = pa;
                else
                    jsPubAck_Destroy(pa);
            }
        }
        js_freeApiRespContent(&ar);
        nats_JSONDestroy(json);
    }
    natsMsg_Destroy(resp);
    return NATS_UPDATE_ERR_STACK(s);
}

void
jsPubAck_Destroy(jsPubAck *pa)
{
    if (pa == NULL)
        return;

    NATS_FREE(pa->Stream);
    NATS_FREE(pa->Domain);
    NATS_FREE(pa);
}

static void
_freePubAck(jsPubAck *pa)
{
    if (pa == NULL)
        return;

    NATS_FREE(pa->Stream);
    NATS_FREE(pa->Domain);
}

static natsStatus
_parsePubAck(natsMsg *msg, jsPubAck *pa, jsPubAckErr *pae, char *errTxt, size_t errTxtSize)
{
    natsStatus  s       = NATS_OK;
    jsErrCode   jerr    = 0;

    if (natsMsg_isTimeout(msg))
    {
        s = NATS_TIMEOUT;
    }
    else if (natsMsg_IsNoResponders(msg))
    {
        s = NATS_NO_RESPONDERS;
    }
    else
    {
        nats_JSON           *json = NULL;
        jsApiResponse       ar;

        // Now unmarshal the API response and check if there was an error.
        s = js_unmarshalResponse(&ar, &json, msg);
        if (s == NATS_OK)
        {
            if (js_apiResponseIsErr(&ar))
            {
                s = NATS_ERR;
                jerr = (jsErrCode) ar.Error.ErrCode;
                snprintf(errTxt, errTxtSize, "%s", ar.Error.Description);
            }
            // If it is not an error and caller wants to decode the jsPubAck...
            else if (pa != NULL)
            {
                memset(pa, 0, sizeof(jsPubAck));
                s = nats_JSONGetStr(json, "stream", &(pa->Stream));
                IFOK(s, nats_JSONGetULong(json, "seq", &(pa->Sequence)));
                IFOK(s, nats_JSONGetBool(json, "duplicate", &(pa->Duplicate)));
                IFOK(s, nats_JSONGetStr(json, "domain", &(pa->Domain)));
            }

            js_freeApiRespContent(&ar);
            nats_JSONDestroy(json);
        }
    }
    // This will handle the no responder or timeout cases, or if we had errors
    // trying to unmarshal the response.
    if (s != NATS_OK)
    {
        // Set the error text only if not already done.
        if (errTxt[0] == '\0')
            snprintf(errTxt, errTxtSize, "%s", natsStatus_GetText(s));

        memset(pae, 0, sizeof(jsPubAckErr));
        pae->Err = s;
        pae->ErrCode = jerr;
        pae->ErrText = errTxt;
    }
    return s;
}

static void
_handleAsyncReply(natsConnection *nc, natsSubscription *sub, natsMsg *msg, void *closure)
{
    const char      *subject    = natsMsg_GetSubject(msg);
    char            *id         = NULL;
    jsCtx           *js         = (jsCtx*) closure;
    natsMsg         *pmsg       = NULL;
    char            errTxt[256] = {'\0'};
    jsPubAckErr     pae;
    jsPubAck        pa;
    struct jsOptionsPublishAsync *opa = NULL;

    if ((subject == NULL) || (int) strlen(subject) <= js->rpreLen)
    {
        natsMsg_Destroy(msg);
        return;
    }

    id = (char*) (subject+js->rpreLen);

    js_lock(js);

    pmsg = natsStrHash_Remove(js->pm, id);
    if (pmsg == NULL)
    {
        js_unlock(js);
        natsMsg_Destroy(msg);
        return;
    }

    opa = &(js->opts.PublishAsync);
    if (opa->AckHandler)
    {
        jsPubAckErr *ppae   = NULL;
        jsPubAck    *ppa    = NULL;

        // If _parsePubAck returns an error, we will set the pointer ppae to
        // our stack variable 'pae', otherwise, set the pointer ppa to the
        // stack variable 'pa', which is the jsPubAck (positive ack).
        if (_parsePubAck(msg, &pa, &pae, errTxt, sizeof(errTxt)) != NATS_OK)
            ppae = &pae;
        else
            ppa = &pa;

        // Invoke the handler with pointer to either jsPubAck or jsPubAckErr.
        js_unlock(js);

        (opa->AckHandler)(js, pmsg, ppa, ppae, opa->AckHandlerClosure);

        js_lock(js);

        _freePubAck(ppa);
        // Set pmsg to NULL because user was responsible for destroying the message.
        pmsg = NULL;
    }
    else if ((opa->ErrHandler != NULL) && (_parsePubAck(msg, NULL, &pae, errTxt, sizeof(errTxt)) != NATS_OK))
    {
        // We will invoke CB only if there is any kind of error.
        // Associate the message with the pubAckErr object.
        pae.Msg = pmsg;
        js_unlock(js);

        (opa->ErrHandler)(js, &pae, opa->ErrHandlerClosure);

        js_lock(js);

        // If the user resent the message, pae->Msg will have been cleared.
        // In this case, do not destroy the message. Do not blindly destroy
        // an address that could have been set, so destroy only if pmsg
        // is same value than pae->Msg.
        if (pae.Msg != pmsg)
            pmsg = NULL;
    }

    // Now that the callback has returned, decrement the number of pending messages.
    js->pmcount--;

    // If there are callers waiting for async pub completion, or stalled async
    // publish calls and we are now below max pending, broadcast to unblock them.
    if (((js->pacw > 0) && (js->pmcount == 0))
        || ((js->stalled > 0) && (js->pmcount <= opa->MaxPending)))
    {
        natsCondition_Broadcast(js->cond);
    }
    js_unlock(js);

    natsMsg_Destroy(pmsg);
    natsMsg_Destroy(msg);
}

static void
_subComplete(void *closure)
{
    js_release((jsCtx*) closure);
}

static natsStatus
_newAsyncReply(char *reply, jsCtx *js)
{
    natsStatus  s           = NATS_OK;

    // Create the internal objects if it is the first time that we are doing
    // an async publish.
    if (js->rsub == NULL)
    {
        s = natsCondition_Create(&(js->cond));
        IFOK(s, natsStrHash_Create(&(js->pm), 64));
        if (s == NATS_OK)
        {
            js->rpre = NATS_MALLOC(js->rpreLen+1);
            if (js->rpre == NULL)
                s = nats_setDefaultError(NATS_NO_MEMORY);
            else
            {
                char nuid[NUID_BUFFER_LEN+1];

                s = natsNUID_Next(nuid, sizeof(nuid));
                if (s == NATS_OK)
                {
                    memcpy(js->rpre, js->nc->inboxPfx, js->nc->inboxPfxLen);
                    memcpy(js->rpre+js->nc->inboxPfxLen, nuid+((int)strlen(nuid)-jsReplyTokenSize), jsReplyTokenSize);
                    js->rpre[js->rpreLen-1] = '.';
                    js->rpre[js->rpreLen]   = '\0';
                }
            }
        }
        if (s == NATS_OK)
        {
            char *subj = NULL;

            if (nats_asprintf(&subj, "%s*", js->rpre) < 0)
                s = nats_setDefaultError(NATS_NO_MEMORY);
            else
                s = natsConn_subscribeNoPool(&(js->rsub), js->nc, subj, _handleAsyncReply, (void*) js);
            if (s == NATS_OK)
            {
                _retain(js);
                natsSubscription_SetPendingLimits(js->rsub, -1, -1);
                natsSubscription_SetOnCompleteCB(js->rsub, _subComplete, (void*) js);
            }
            NATS_FREE(subj);
        }
        if (s != NATS_OK)
        {
            // Undo the things we created so we retry again next time.
            // It is either that or we have to always check individual
            // objects to know if we have to create them.
            NATS_FREE(js->rpre);
            js->rpre = NULL;
            natsStrHash_Destroy(js->pm);
            js->pm = NULL;
            natsCondition_Destroy(js->cond);
            js->cond = NULL;
        }
    }
    if (s == NATS_OK)
    {
        int64_t l;
        int     i;

        memcpy(reply, js->rpre, js->rpreLen);
        l = nats_Rand64();
        for (i=0; i < jsReplyTokenSize; i++)
        {
            reply[js->rpreLen+i] = jsDigits[l%jsBase];
            l /= jsBase;
        }
        reply[js->rpreLen+jsReplyTokenSize] = '\0';
    }

    return NATS_UPDATE_ERR_STACK(s);
}

static void
_timeoutPubAsync(natsTimer *t, void *closure)
{
    jsCtx   *js = (jsCtx*) closure;
    pmInfo  *pm = NULL;
    int64_t now = nats_Now();
    int64_t next= 0;

    js_lock(js);
    if (js->closed)
    {
        js_unlock(js);
        return;
    }

    while (((pm = js->pmHead) != NULL) && (pm->deadline <= now))
    {
        natsMsg *m = NULL;

        if (natsMsg_Create(&m, pm->subject, NULL, NULL, 0) != NATS_OK)
            break;

        natsMsg_setTimeout(m);

        // Best attempt, ignore NATS_SLOW_CONSUMER errors which may be returned
        // here.
<<<<<<< HEAD
        natsSub_Lock(js->rsub);
        natsSub_enqueueMsg(js->rsub, m);
        natsSub_Unlock(js->rsub);
=======
        nats_lockSubAndDispatcher(js->rsub);
        natsSub_enqueueUserMessage(js->rsub, m);
        nats_unlockSubAndDispatcher(js->rsub);
>>>>>>> 01cfb285

        js->pmHead = pm->next;
        _destroyPMInfo(pm);
    }

    if (js->pmHead == NULL)
    {
        if (js->pmTail != NULL)
            js->pmTail = NULL;

        next = 60*60*1000;
    }
    else
    {
        next = js->pmHead->deadline - now;
        if (next <= 0)
            next = 1;
    }
    natsTimer_Reset(js->pmtmr, next);

    js_unlock(js);
}

static void
_timeoutPubAsyncComplete(natsTimer *t, void *closure)
{
    jsCtx *js = (jsCtx*) closure;
    js_release(js);
}

static natsStatus
_trackPublishAsyncTimeout(jsCtx *js, char *subject, int64_t mw)
{
    natsStatus  s       = NATS_OK;
    pmInfo      *pm     = NULL;
    pmInfo      *pmi    = NATS_CALLOC(1, sizeof(pmInfo));

    if (pmi == NULL)
        return nats_setDefaultError(NATS_NO_MEMORY);

    pmi->subject = NATS_STRDUP(subject);
    if (pmi->subject == NULL)
    {
        NATS_FREE(pmi);
        return nats_setDefaultError(NATS_NO_MEMORY);
    }
    pmi->deadline = nats_Now() + mw;

    // Check if we can add at the end of the list
    if (((pm = js->pmTail) != NULL) && (pmi->deadline >= pm->deadline))
    {
        js->pmTail->next = pmi;
        js->pmTail = pmi;
    }
    // Or before the first
    else if (((pm = js->pmHead) != NULL) && (pmi->deadline < pm->deadline))
    {
        pmi->next = js->pmHead;
        js->pmHead = pmi;
        natsTimer_Reset(js->pmtmr, mw);
    }
    // If the list was empty
    else if (js->pmHead == NULL)
    {
        js->pmHead = pmi;
        js->pmTail = pmi;
        if (js->pmtmr == NULL)
        {
            s = natsTimer_Create(&js->pmtmr, _timeoutPubAsync, _timeoutPubAsyncComplete, mw, (void*) js);
            if (s == NATS_OK)
                js_retain(js);
        }
        else
            natsTimer_Reset(js->pmtmr, mw);
    }
    else
    {
        // Guaranteed to be somewhere in the list (not first, not last, and at
        // least 2 elements).
        pm = js->pmHead;
        while ((pm != NULL) && (pm->next != NULL) && (pmi->deadline > pm->next->deadline))
            pm = pm->next;

        pmi->next = pm->next;
        pm->next = pmi;
    }
    if (s != NATS_OK)
        _destroyPMInfo(pmi);
    return NATS_UPDATE_ERR_STACK(s);
}

static natsStatus
_registerPubMsg(natsConnection **nc, char *reply, jsCtx *js, natsMsg *msg, int64_t mw)
{
    natsStatus  s       = NATS_OK;
    char        *id     = NULL;
    bool        release = false;
    int64_t     maxp    = 0;

    js_lock(js);

    maxp = js->opts.PublishAsync.MaxPending;

    js->pmcount++;
    s = _newAsyncReply(reply, js);
    if (s == NATS_OK)
        id = reply+js->rpreLen;
    if ((s == NATS_OK)
            && (maxp > 0)
            && (js->pmcount > maxp))
    {
        int64_t target = nats_setTargetTime(js->opts.PublishAsync.StallWait);

        _retain(js);

        js->stalled++;
        while ((s != NATS_TIMEOUT) && (js->pmcount > maxp))
            s = natsCondition_AbsoluteTimedWait(js->cond, js->mu, target);
        js->stalled--;

        if (s == NATS_TIMEOUT)
            s = nats_setError(s, "%s", "stalled with too many outstanding async published messages");

        release = true;
    }
    if ((s == NATS_OK) && (mw > 0))
        s = _trackPublishAsyncTimeout(js, reply, mw);
    if (s == NATS_OK)
        s = natsStrHash_Set(js->pm, id, true, msg, NULL);
    if (s == NATS_OK)
        *nc = js->nc;
    else
        js->pmcount--;
    if (release)
        js_unlockAndRelease(js);
    else
        js_unlock(js);

    return NATS_UPDATE_ERR_STACK(s);
}

natsStatus
js_PublishAsync(jsCtx *js, const char *subj, const void *data, int dataLen,
                jsPubOptions *opts)
{
    natsStatus s;
    natsMsg    *msg = NULL;

    s = natsMsg_Create(&msg, subj, NULL, (const char*) data, dataLen);
    IFOK(s, js_PublishMsgAsync(js, &msg, opts));

    // The `msg` pointer will have been set to NULL if the library took ownership.
    natsMsg_Destroy(msg);

    return NATS_UPDATE_ERR_STACK(s);
}

natsStatus
js_PublishMsgAsync(jsCtx *js, natsMsg **msg, jsPubOptions *opts)
{
    natsStatus      s   = NATS_OK;
    natsConnection  *nc = NULL;
    char            replyBuf[32 + jsReplyTokenSize + 1];
    char            *reply = replyBuf;
    int64_t         mw = 0;

    if ((js == NULL) || (msg == NULL) || (*msg == NULL))
        return nats_setDefaultError(NATS_INVALID_ARG);

    if (js->rpreLen > 32)
    {
        reply = NATS_MALLOC(js->rpreLen + jsReplyTokenSize + 1);
        if (reply == NULL)
            return nats_setDefaultError(NATS_NO_MEMORY);
    }

    if (opts != NULL)
    {
        mw = opts->MaxWait;
        s = _setHeadersFromOptions(*msg, opts);
    }

    // On success, the context will be retained.
    IFOK(s, _registerPubMsg(&nc, reply, js, *msg, mw));
    if (s == NATS_OK)
    {
        s = natsConn_publish(nc, *msg, (const char*) reply, false);
        if (s != NATS_OK)
        {
            char *id = reply+js->rpreLen;

            // The message may or may not have been sent, we don't know for sure.
            // We are going to attempt to remove from the map. If we can, then
            // we return the failure and the user owns the message. If we can't
            // it means that its ack has already been processed, so we consider
            // this call a success. If there was a pub ack failure, it is handled
            // with the error callback, but regardless, the library owns the message.
            js_lock(js);
            // If msg no longer in map, Remove() will return NULL.
            if (natsStrHash_Remove(js->pm, id) == NULL)
                s = NATS_OK;
            else
                js->pmcount--;
            js_unlock(js);
        }
    }

    // On success, clear the pointer to the message to indicate that the library
    // now owns it. If user calls natsMsg_Destroy(), it will have no effect since
    // they would call with natsMsg_Destroy(NULL), which is a no-op.
    if (s == NATS_OK)
        *msg = NULL;

    if (reply != replyBuf)
        NATS_FREE(reply);

    return NATS_UPDATE_ERR_STACK(s);
}

natsStatus
js_PublishAsyncComplete(jsCtx *js, jsPubOptions *opts)
{
    natsStatus  s       = NATS_OK;
    int64_t     ttl     = 0;
    int64_t     target  = 0;

    if (js == NULL)
        return nats_setDefaultError(NATS_INVALID_ARG);

    if (opts != NULL)
    {
        s = _checkMaxWaitOpt(&ttl, opts);
        if (s != NATS_OK)
            return NATS_UPDATE_ERR_STACK(s);
    }

    js_lock(js);
    if ((js->pm == NULL) || (js->pmcount == 0))
    {
        js_unlock(js);
        return NATS_OK;
    }
    if (ttl > 0)
        target = nats_setTargetTime(ttl);

    _retain(js);
    js->pacw++;
    while ((s != NATS_TIMEOUT) && (js->pmcount > 0))
    {
        if (target > 0)
            s = natsCondition_AbsoluteTimedWait(js->cond, js->mu, target);
        else
            natsCondition_Wait(js->cond, js->mu);
    }
    js->pacw--;

    // Make sure that if we return timeout, there is really
    // still unack'ed publish messages.
    if ((s == NATS_TIMEOUT) && (js->pmcount == 0))
        s = NATS_OK;

    js_unlockAndRelease(js);
    return NATS_UPDATE_ERR_STACK(s);
}

natsStatus
js_PublishAsyncGetPendingList(natsMsgList *pending, jsCtx *js)
{
    natsStatus          s        = NATS_OK;
    int                 count    = 0;

    if ((pending == NULL) || (js == NULL))
        return nats_setDefaultError(NATS_INVALID_ARG);

    js_lock(js);
    if ((count = natsStrHash_Count(js->pm)) == 0)
    {
        js_unlock(js);
        return NATS_NOT_FOUND;
    }
    pending->Msgs  = (natsMsg**) NATS_CALLOC(count, sizeof(natsMsg*));
    if (pending->Msgs == NULL)
        s = nats_setDefaultError(NATS_NO_MEMORY);
    else
    {
        natsStrHashIter iter;
        void            *val = NULL;
        int             i    = 0;

        natsStrHashIter_Init(&iter, js->pm);
        while (natsStrHashIter_Next(&iter, NULL, &val))
        {
            pending->Msgs[i++] = (natsMsg*) val;
            natsStrHashIter_RemoveCurrent(&iter);
            if (js->pmcount > 0)
                js->pmcount--;
        }
        pending->Count = count;
    }
    js_unlock(js);

    if (s != NATS_OK)
        natsMsgList_Destroy(pending);

    return NATS_UPDATE_ERR_STACK(s);
}

natsStatus
jsSubOptions_Init(jsSubOptions *opts)
{
    if (opts == NULL)
        return nats_setDefaultError(NATS_INVALID_ARG);

    memset(opts, 0, sizeof(jsSubOptions));
    opts->Config.AckPolicy      = -1;
    opts->Config.DeliverPolicy  = -1;
    opts->Config.ReplayPolicy   = -1;
    return NATS_OK;
}

static natsStatus
_lookupStreamBySubject(const char **stream, natsConnection *nc, const char *subject, jsOptions *jo, jsErrCode *errCode)
{
    natsStatus          s       = NATS_OK;
    natsBuffer          *buf    = NULL;
    char                *apiSubj= NULL;
    natsMsg             *resp   = NULL;

    *stream = NULL;

    // Request will be: {"subject":"<subject>"}
    s = natsBuf_Create(&buf, 14 + (int) strlen(subject));
    IFOK(s, natsBuf_Append(buf, "{\"subject\":\"", -1));
    IFOK(s, natsBuf_Append(buf, subject, -1));
    IFOK(s, natsBuf_Append(buf, "\"}", -1));
    if (s == NATS_OK)
    {
        if (nats_asprintf(&apiSubj, jsApiStreams, js_lenWithoutTrailingDot(jo->Prefix), jo->Prefix) < 0)
            s = nats_setDefaultError(NATS_NO_MEMORY);
    }
    // Send the request
    IFOK_JSR(s, natsConnection_Request(&resp, nc, apiSubj, natsBuf_Data(buf), natsBuf_Len(buf), jo->Wait));
    // If no error, decode response
    if ((s == NATS_OK) && (resp != NULL) && (natsMsg_GetDataLength(resp) > 0))
    {
        nats_JSON   *json     = NULL;
        char        **streams = NULL;
        int         count     = 0;
        int         i;

        s = nats_JSONParse(&json, natsMsg_GetData(resp), natsMsg_GetDataLength(resp));
        IFOK(s, nats_JSONGetArrayStr(json, "streams", &streams, &count));

        if ((s == NATS_OK) && (count > 0))
            *stream = streams[0];
        else
            s = nats_setError(NATS_ERR, "%s", jsErrNoStreamMatchesSubject);

        // Do not free the first one since we want to return it.
        for (i=1; i<count; i++)
            NATS_FREE(streams[i]);
        NATS_FREE(streams);
        nats_JSONDestroy(json);
    }

    NATS_FREE(apiSubj);
    natsBuf_Destroy(buf);
    natsMsg_Destroy(resp);

    return NATS_UPDATE_ERR_STACK(s);
}

static void _destroyFetch(jsFetch *fetch)
{
    if (fetch == NULL)
        return;

    if (fetch->expiresTimer != NULL)
        natsTimer_Destroy(fetch->expiresTimer);

    NATS_FREE(fetch);
}

void jsSub_free(jsSub *jsi)
{
    jsCtx *js = NULL;

    if (jsi == NULL)
        return;

    _destroyFetch(jsi->fetch);

    js = jsi->js;
    natsTimer_Destroy(jsi->hbTimer);

    NATS_FREE(jsi->stream);
    NATS_FREE(jsi->consumer);
    NATS_FREE(jsi->nxtMsgSubj);
    NATS_FREE(jsi->cmeta);
    NATS_FREE(jsi->fcReply);
    NATS_FREE(jsi->psubj);
    js_destroyConsumerConfig(jsi->ocCfg);
    NATS_FREE(jsi);

    js_release(js);
}

static void
_autoAckCB(natsConnection *nc, natsSubscription *sub, natsMsg *msg, void *closure)
{
    jsSub   *jsi = (jsSub*) closure;

    natsMsg_setNoDestroy(msg);

    // Invoke user callback
    (jsi->usrCb)(nc, sub, msg, jsi->usrCbClosure);

    natsMsg_Ack(msg, NULL);
    natsMsg_clearNoDestroy(msg);
    natsMsg_Destroy(msg);
}

natsStatus
jsSub_deleteConsumer(natsSubscription *sub)
{
    jsCtx       *js       = NULL;
    const char  *stream   = NULL;
    const char  *consumer = NULL;
    natsStatus  s;

    natsSub_Lock(sub);
    if ((sub->jsi != NULL) && (sub->jsi->dc))
    {
        js       = sub->jsi->js;
        stream   = sub->jsi->stream;
        consumer = sub->jsi->consumer;
        // For drain, we could be trying to delete from
        // the thread that checks for drain, or from the
        // user checking from drain completion. So we
        // switch off if we are going to delete now.
        sub->jsi->dc = false;
    }
    natsSub_Unlock(sub);

    if ((js == NULL) || (stream == NULL) || (consumer == NULL))
        return NATS_OK;

    s = js_DeleteConsumer(js, stream, consumer, NULL, NULL);
    if (s == NATS_NOT_FOUND)
        s = nats_setError(s, "failed to delete consumer '%s': not found", consumer);
    return NATS_UPDATE_ERR_STACK(s);
}

// Runs under the subscription lock, but lock will be released,
// the connection lock will be possibly acquired/released, then
// the subscription lock reacquired.
void
jsSub_deleteConsumerAfterDrain(natsSubscription *sub)
{
    natsConnection  *nc       = NULL;
    const char      *consumer = NULL;
    natsStatus      s;

    if ((sub->jsi == NULL) || !sub->jsi->dc)
        return;

    nc       = sub->conn;
    consumer = sub->jsi->consumer;

    // Need to release sub lock since deletion of consumer
    // will require the connection lock, etc..
    natsSub_Unlock(sub);

    s = jsSub_deleteConsumer(sub);
    if (s != NATS_OK)
    {
        char tmp[256];
        natsConn_Lock(nc);
        snprintf(tmp, sizeof(tmp), "failed to delete consumer '%s': %u (%s)",
                 consumer, s, natsStatus_GetText(s));
        natsAsyncCb_PostErrHandler(nc, sub, s, NATS_STRDUP(tmp));
        natsConn_Unlock(nc);
    }

    // Reacquire the lock before returning.
    natsSub_Lock(sub);
}

static natsStatus
_copyString(char **new_str, const char *str, int l)
{
    *new_str = NATS_MALLOC(l+1);
    if (*new_str == NULL)
        return nats_setDefaultError(NATS_NO_MEMORY);

    memcpy(*new_str, str, l);
    *(*new_str+l) = '\0';
    return NATS_OK;
}

natsStatus
js_getMetaData(const char *reply,
    char **domain,
    char **stream,
    char **consumer,
    uint64_t *numDelivered,
    uint64_t *sseq,
    uint64_t *dseq,
    int64_t *tm,
    uint64_t *numPending,
    int asked)
{
    natsStatus  s    = NATS_OK;
    const char  *p   = reply;
    const char  *np  = NULL;
    const char  *str = NULL;
    int         done = 0;
    int64_t     val  = 0;
    int         nt   = 0;
    int         i, l;
    struct token {
        const char* start;
        int         len;
    };
    struct token tokens[9];

    memset(tokens, 0, sizeof(tokens));

    // v1 version of subject is total of 9 tokens:
    //
    // $JS.ACK.<stream name>.<consumer name>.<num delivered>.<stream sequence>.<consumer sequence>.<timestamp>.<num pending>
    //
    // Since we are here with the 2 first token stripped, the number of tokens is 7.
    //
    // v2 version of subject total tokens is 12:
    //
    // $JS.ACK.<domain>.<account hash>.<stream name>.<consumer name>.<num delivered>.<stream sequence>.<consumer sequence>.<timestamp>.<num pending>.<a token with a random value>
    //
    // Again, since "$JS.ACK." has already been stripped, this is 10 tokens.
    // However, the library does not care about anything after the num pending,
    // so it would be 9 tokens.

    // Find tokens but stop when we have at most 9 tokens.
    while ((nt < 9) && ((np = strchr(p, '.')) != NULL))
    {
        tokens[nt].start = p;
        tokens[nt].len   = (int) (np - p);
        nt++;
        p = (const char*) (np+1);
    }
    if (np == NULL)
    {
        tokens[nt].start = p;
        tokens[nt].len   = (int) (strlen(p));
        nt++;
    }

    // It is invalid if less than 7 or if it has more than 7, it has to have
    // at least 9 to be valid.
    if ((nt < 7) || ((nt > 7) && (nt < 9)))
        return NATS_ERR;

    // If it is 7 tokens (the v1), then insert 2 empty tokens at the beginning.
    if (nt == 7)
    {
        memmove(&(tokens[2]), &(tokens[0]), nt*sizeof(struct token));
        tokens[0].start = NULL;
        tokens[0].len = 0;
        tokens[1].start = NULL;
        tokens[1].len = 0;
        // We work with knowledge that we have now 9 tokens.
        nt = 9;
    }

    for (i=0; i<nt; i++)
    {
        str = tokens[i].start;
        l   = tokens[i].len;
        // For numeric tokens, anything after the consumer name token,
        // which is index 3 (starting at 0).
        if (i > 3)
        {
            val = nats_ParseInt64(str, l);
            // Since we don't expect any negative value,
            // if we get -1, which indicates a parsing error,
            // return this fact.
            if (val == -1)
                return NATS_ERR;
        }
        switch (i)
        {
            case 0:
                if (domain != NULL)
                {
                    // A domain "_" will be sent by new server to indicate
                    // that there is no domain, but to make the number of tokens
                    // constant.
                    if ((str == NULL) || ((l == 1) && (str[0] == '_')))
                        *domain = NULL;
                    else if ((s = _copyString(domain, str, l)) != NATS_OK)
                        return NATS_UPDATE_ERR_STACK(s);
                    done++;
                }
                break;
            case 1:
                // acc hash, ignore.
                break;
            case 2:
                if (stream != NULL)
                {
                    if ((s = _copyString(stream, str, l)) != NATS_OK)
                        return NATS_UPDATE_ERR_STACK(s);
                    done++;
                }
                break;
            case 3:
                if (consumer != NULL)
                {
                    if ((s = _copyString(consumer, str, l)) != NATS_OK)
                        return NATS_UPDATE_ERR_STACK(s);
                    done++;
                }
                break;
            case 4:
                if (numDelivered != NULL)
                {
                    *numDelivered = (uint64_t) val;
                    done++;
                }
                break;
            case 5:
                if (sseq != NULL)
                {
                    *sseq = (uint64_t) val;
                    done++;
                }
                break;
            case 6:
                if (dseq != NULL)
                {
                    *dseq = (uint64_t) val;
                    done++;
                }
                break;
            case 7:
                if (tm != NULL)
                {
                    *tm = val;
                    done++;
                }
                break;
            case 8:
                if (numPending != NULL)
                {
                    *numPending = (uint64_t) val;
                    done++;
                }
                break;
        }
        if (done == asked)
            return NATS_OK;
    }
    return NATS_OK;
}

natsStatus
jsSub_trackSequences(jsSub *jsi, const char *reply)
{
    natsStatus  s = NATS_OK;

    // Data is equivalent to HB, so consider active.
    jsi->active = true;

    if ((reply == NULL) || (strstr(reply, jsAckPrefix) != reply))
        return NATS_OK;

    // Keep track of inbound message "sequence" for flow control purposes.
    jsi->fciseq++;

    NATS_FREE(jsi->cmeta);
    DUP_STRING(s, jsi->cmeta, reply+jsAckPrefixLen);
    return NATS_UPDATE_ERR_STACK(s);
}

natsStatus
jsSub_processSequenceMismatch(natsSubscription *sub, natsMsg *msg, bool *sm)
{
    jsSub       *jsi   = sub->jsi;
    const char  *str   = NULL;
    int64_t     val    = 0;
    struct mismatch *m = &jsi->mismatch;
    natsStatus  s;

    *sm = false;

    // This is an HB, so update that we are active.
    jsi->active = true;

    if (jsi->cmeta == NULL)
        return NATS_OK;

    s = js_getMetaData(jsi->cmeta, NULL, NULL, NULL, NULL, &m->sseq, &m->dseq, NULL, NULL, 2);
    if (s != NATS_OK)
    {
        if (s == NATS_ERR)
            return nats_setError(NATS_ERR, "invalid JS ACK: '%s'", jsi->cmeta);
        return NATS_UPDATE_ERR_STACK(s);
    }

    s = natsMsgHeader_Get(msg, jsLastConsumerSeqHdr, &str);
    if (s != NATS_OK)
        return NATS_UPDATE_ERR_STACK(s);

    if (str != NULL)
    {
        // Now that we have the field, we parse it. This function returns
        // -1 if there is a parsing error.
        val = nats_ParseInt64(str, (int) strlen(str));
        if (val == -1)
            return nats_setError(NATS_ERR, "invalid last consumer sequence: '%s'", str);

        m->ldseq = (uint64_t) val;
    }
    if (m->ldseq == m->dseq)
    {
        // Sync subs use this flag to get the NextMsg() to error out and
        // return NATS_MISMATCH to indicate that a mismatch was discovered,
        // but immediately switch it off so that remaining NextMsg() work ok.
        // Here we have resolved the mismatch, so we clear this flag (we
        // could check for sync vs async, but no need to bother).
        jsi->sm = false;
        // Clear the suppression flag.
        jsi->ssmn = false;
    }
    else
    {
        if (jsi->ordered)
        {
            s = jsSub_resetOrderedConsumer(sub, jsi->sseq+1);
        }
        else if (!jsi->ssmn)
        {
            // Record the sequence mismatch.
            jsi->sm = true;
            // Prevent following mismatch report until mismatch is resolved.
            jsi->ssmn = true;
            // Only for async subscriptions, indicate that the connection should
            // push a NATS_MISMATCH to the async callback.
            if (sub->msgCb != NULL)
                *sm = true;
        }
    }
    return NATS_UPDATE_ERR_STACK(s);
}

natsStatus
natsSubscription_GetConsumerInfo(jsConsumerInfo **ci, natsSubscription *sub,
                                 jsOptions *opts, jsErrCode *errCode)
{
    char        *consumer = NULL;
    const char  *stream   = NULL;
    jsCtx       *js       = NULL;
    natsStatus  s         = NATS_OK;

    if ((ci == NULL) || (sub == NULL))
        return nats_setDefaultError(NATS_INVALID_ARG);

    natsSub_Lock(sub);
    if ((sub->jsi == NULL) || (sub->jsi->consumer == NULL))
    {
        natsSub_Unlock(sub);
        return nats_setDefaultError(NATS_INVALID_SUBSCRIPTION);
    }
    js = sub->jsi->js;
    stream = (const char*) sub->jsi->stream;
    DUP_STRING(s, consumer, sub->jsi->consumer);
    if (s == NATS_OK)
        sub->refs++;
    natsSub_Unlock(sub);

    if (s == NATS_OK)
    {
        s = js_GetConsumerInfo(ci, js, stream, consumer, opts, errCode);
        NATS_FREE(consumer);
        natsSub_release(sub);
    }
    return NATS_UPDATE_ERR_STACK(s);
}

natsStatus
natsSubscription_GetSequenceMismatch(jsConsumerSequenceMismatch *csm, natsSubscription *sub)
{
    jsSub *jsi;
    struct mismatch *m = NULL;

    if ((csm == NULL) || (sub == NULL))
        return nats_setDefaultError(NATS_INVALID_ARG);

<<<<<<< HEAD
    natsSub_Lock(sub);
    if (sub->jsi == NULL)
    {
        natsSub_Unlock(sub);
=======
    nats_lockSubAndDispatcher(sub);
    if (sub->jsi == NULL)
    {
        nats_unlockSubAndDispatcher(sub);
>>>>>>> 01cfb285
        return nats_setError(NATS_INVALID_SUBSCRIPTION, "%s", jsErrNotAJetStreamSubscription);
    }
    jsi = sub->jsi;
    m = &jsi->mismatch;
    if (m->dseq == m->ldseq)
    {
<<<<<<< HEAD
        natsSub_Unlock(sub);
=======
        nats_unlockSubAndDispatcher(sub);
>>>>>>> 01cfb285
        return NATS_NOT_FOUND;
    }
    memset(csm, 0, sizeof(jsConsumerSequenceMismatch));
    csm->Stream = m->sseq;
    csm->ConsumerClient = m->dseq;
    csm->ConsumerServer = m->ldseq;
<<<<<<< HEAD
    natsSub_Unlock(sub);
=======
    nats_unlockSubAndDispatcher(sub);
>>>>>>> 01cfb285
    return NATS_OK;
}

char*
jsSub_checkForFlowControlResponse(natsSubscription *sub)
{
    jsSub *jsi     = sub->jsi;
    char  *fcReply = NULL;

    jsi->active = true;
    if (sub->delivered >= jsi->fcDelivered)
    {
        fcReply = jsi->fcReply;
        jsi->fcReply = NULL;
        jsi->fcDelivered = 0;
    }

    return fcReply;
}

natsStatus
jsSub_scheduleFlowControlResponse(jsSub *jsi, const char *reply)
{
    NATS_FREE(jsi->fcReply);
    jsi->fcReply = NATS_STRDUP(reply);
    if (jsi->fcReply == NULL)
        return nats_setDefaultError(NATS_NO_MEMORY);

    jsi->fcDelivered = jsi->fciseq;

    return NATS_OK;
}

// returns the fetchID from subj, or -1 if not the fetch status subject for the
// sub.
static inline int64_t
_fetchIDFromSubject(natsSubscription *sub, const char *subj)
{
    int len = NATS_DEFAULT_INBOX_PRE_LEN + NUID_BUFFER_LEN + 1; // {INBOX}. but without the *
    int64_t id = 0;

    if (strncmp(sub->subject, subj, len) != 0)
        return -1;

    subj += len;
    if (*subj == '\0')
        return -1;

    for (; *subj != '\0'; subj++)
    {
        if ((*subj < '0') || (*subj > '9'))
            return -1;
        id = (id * 10) + (*subj - '0');
    }
    return id;
}

// sub must be locked, and sub->jsi must be non-NULL. 
//
// returns the fetch status OK to continue, or an error to stop. Some errors
// like NATS_TIMEOUT are valid exit codes.
natsStatus
js_checkFetchedMsg(natsSubscription *sub, natsMsg *msg, bool checkSts, bool *usrMsg)
{
    natsStatus  s    = NATS_OK;
    const char  *val = NULL;
    const char  *desc= NULL;

    // Check for synthetic fetch event messages.
    if (sub->control != NULL)
    {
        if (msg == sub->control->fetch.missedHeartbeat)
        {
            *usrMsg = false;
            return NATS_MISSED_HEARTBEAT;
        }
        else if (msg == sub->control->fetch.expired)
        {
            *usrMsg = false;
            return NATS_TIMEOUT;
        }
    }

    if ((msg->dataLen > 0) || (msg->hdrLen <= 0))
    {
        // If we have data, or no header - user's
        *usrMsg = true;
        return NATS_OK;
    }

    s = natsMsgHeader_Get(msg, STATUS_HDR, &val);
    if (s == NATS_NOT_FOUND)
    {
        // If no status header, this is still considered a user message, so OK.
        *usrMsg = true;
        return NATS_OK;
    }
    else if (s != NATS_OK)
    {
        // If serious error, return it.
        *usrMsg = false;
        return NATS_UPDATE_ERR_STACK(s);
    }

    // At this point, this is known to be a status message, not a user message,
    // even if we don't recognize the status here.
    *usrMsg = false;

    // If we don't care about status, we are done.
    if (!checkSts)
        return NATS_OK;

    // 100 Idle hearbeat, return OK
    if (strncmp(val, HDR_STATUS_CTRL_100, HDR_STATUS_LEN) == 0)
        return NATS_OK;

    // Before checking for "errors", if the incoming status message is
    // for a previous request (message's subject is not reqSubj), then
    // simply return NATS_OK. The caller will destroy the message and
    // proceed as if nothing was received.
    int64_t id = _fetchIDFromSubject(sub, natsMsg_GetSubject(msg));
    if (id != (int64_t) sub->jsi->fetchID)
        return NATS_OK;

    // 404 indicating that there are no messages.
    if (strncmp(val, HDR_STATUS_NOT_FOUND_404, HDR_STATUS_LEN) == 0)
        return NATS_NOT_FOUND;

    // 408 indicating request timeout
    if (strncmp(val, HDR_STATUS_TIMEOUT_408, HDR_STATUS_LEN) == 0)
        return NATS_TIMEOUT;

    // 409 indicating that MaxBytes has been reached, but it can come as other
    // errors (e.g. "Exceeded MaxWaiting"), so set the last error.
    if (strncmp(val, HDR_STATUS_MAX_BYTES_409, HDR_STATUS_LEN) == 0)
    {
        natsMsgHeader_Get(msg, DESCRIPTION_HDR, &desc);
        return nats_setError(NATS_LIMIT_REACHED, "%s", (desc == NULL ? "error checking pull subscribe message" : desc));
    }

    // The possible 503 is handled directly in natsSub_nextMsg(), so we would
    // never get it here in this function, but in PullSubscribeAsync. There, we
    // want to use it as the exit code (not NATS_ERR).
    if (strncmp(val, HDR_STATUS_NO_RESP_503, HDR_STATUS_LEN) == 0)
        return NATS_NO_RESPONDERS;

    natsMsgHeader_Get(msg, DESCRIPTION_HDR, &desc);
    return nats_setError(NATS_ERR, "%s", (desc == NULL ? "error checking pull subscribe message" : desc));
}

static natsStatus
_sendPullRequest(natsConnection *nc, const char *subj, const char *rply,
                 natsBuffer *buf, jsFetchRequest *req)
{
    natsStatus  s;
    int64_t     expires;

    // Make our request expiration a bit shorter than user provided expiration.
    expires = (req->Expires >= (int64_t) 20E6 ? req->Expires - (int64_t) 10E6 : req->Expires);

    natsBuf_Reset(buf);
    s = natsBuf_AppendByte(buf, '{');
    // Currently, Batch is required, so will always be > 0
    IFOK(s, nats_marshalLong(buf, false, "batch", (int64_t) req->Batch));
    if ((s == NATS_OK) && (req->MaxBytes > 0))
        s = nats_marshalLong(buf, true, "max_bytes", req->MaxBytes);
    if ((s == NATS_OK) && (expires > 0))
        s = nats_marshalLong(buf, true, "expires", expires);
    if ((s == NATS_OK) && (req->Heartbeat > 0))
        s = nats_marshalLong(buf, true, "idle_heartbeat", req->Heartbeat);
    if ((s == NATS_OK) && req->NoWait)
        s = natsBuf_Append(buf, ",\"no_wait\":true", -1);
    IFOK(s, natsBuf_AppendByte(buf, '}'));

    // Sent the request to get more messages.
    IFOK(s, natsConnection_PublishRequest(nc, subj, rply,
        natsBuf_Data(buf), natsBuf_Len(buf)));

    return NATS_UPDATE_ERR_STACK(s);
}

natsStatus
_fetch(natsMsgList *list, natsSubscription *sub, jsFetchRequest *req, bool simpleFetch)
{
    natsStatus      s       = NATS_OK;
    natsMsg         **msgs  = NULL;
    int             count   = 0;
    int             batch   = 0;
    natsConnection  *nc     = NULL;
    const char      *subj   = NULL;
    char            rply[NATS_DEFAULT_INBOX_PRE_LEN + NUID_BUFFER_LEN + 32];
    int             pmc = 0;
    char            buffer[64];
    natsBuffer      buf;
    int64_t         start    = 0;
    int64_t         deadline = 0;
    int64_t         timeout  = 0;
    int             size     = 0;
    bool            sendReq  = true;
    jsSub           *jsi     = NULL;
<<<<<<< HEAD
    bool            noWait;
    uint64_t        fetchID  = 0;
=======
    natsMsg         *mhMsg   = NULL;
    char            *reqSubj = NULL;
    bool            noWait   = false;
>>>>>>> 01cfb285

    if (list == NULL)
        return nats_setDefaultError(NATS_INVALID_ARG);

    memset(list, 0, sizeof(natsMsgList));

    if ((sub == NULL) || (req == NULL) || (req->Batch <= 0) || (req->MaxBytes < 0))
        return nats_setDefaultError(NATS_INVALID_ARG);

    if (!req->NoWait && req->Expires <= 0)
        return nats_setDefaultError(NATS_INVALID_TIMEOUT);

    natsSub_Lock(sub);
    jsi = sub->jsi;
    if ((jsi == NULL) || !jsi->pull)
    {
        natsSub_Unlock(sub);
        return nats_setError(NATS_INVALID_SUBSCRIPTION, "%s", jsErrNotAPullSubscription);
    }
    if (jsi->inFetch)
    {
        natsSub_Unlock(sub);
        return nats_setError(NATS_ERR, "%s", jsErrConcurrentFetchNotAllowed);
    }
    msgs = (natsMsg**) NATS_CALLOC(req->Batch, sizeof(natsMsg*));
    if (msgs == NULL)
    {
        natsSub_Unlock(sub);
        return nats_setDefaultError(NATS_NO_MEMORY);
    }
    natsBuf_InitWithBackend(&buf, buffer, 0, sizeof(buffer));
    nc   = sub->conn;
    subj = jsi->nxtMsgSubj;
    pmc  = (sub->ownDispatcher.queue.msgs > 0);
    jsi->inFetch = true;
    jsi->fetchID++;
    fetchID = jsi->fetchID;
    snprintf(rply, sizeof(rply), "%.*s%" PRIu64, (int)strlen(sub->subject) - 1, sub->subject, fetchID);
    if ((s == NATS_OK) && req->Heartbeat)
    {
        s = nats_createControlMessages(sub);
        if (s == NATS_OK)
        {
            int64_t hbi = req->Heartbeat / 1000000;
            sub->refs++;
            if (jsi->hbTimer == NULL)
            {
<<<<<<< HEAD
                s = natsTimer_Create(&jsi->hbTimer, _hbTimerFired, _releaseSubWhenStopped, hbi * 2, (void *)sub);
=======
                s = natsTimer_Create(&jsi->hbTimer, _hbTimerFired, _hbTimerStopped, hbi * 2, (void *)sub);
>>>>>>> 01cfb285
                if (s != NATS_OK)
                    sub->refs--;
            }
            else
                natsTimer_Reset(jsi->hbTimer, hbi);
<<<<<<< HEAD
=======

            mhMsg = sub->control->batch.missedHeartbeat;
>>>>>>> 01cfb285
        }
    }
    natsSub_Unlock(sub);

    if (req->Expires > 0)
    {
        start = nats_Now();
        timeout = req->Expires / (int64_t) 1E6;
        deadline = start + timeout;
    }

    // First, if there are already pending messages in the internal sub,
    // then get as much messages as we can (but not more than the batch).
    while (pmc && (s == NATS_OK) && (count < req->Batch) && ((req->MaxBytes == 0) || (size < req->MaxBytes)))
    {
        natsMsg *msg  = NULL;
        bool    usrMsg= false;

        // This call will pull messages from the internal sync subscription
        // but will not wait (and return NATS_TIMEOUT without updating
        // the error stack) if there are no messages.
        s = natsSub_nextMsg(&msg, sub, 0, true);
        if (s == NATS_TIMEOUT)
        {
            s = NATS_OK;
            break;
        }
        if (s == NATS_OK)
        {
            // Here we care only about user messages. We don't need to pass
            // the request subject since it is not even checked in this case.
            s = js_checkFetchedMsg(sub, msg, false, &usrMsg);
            if ((s == NATS_OK) && usrMsg)
            {
                msgs[count++] = msg;
                size += msg->wsz;
            }
            else
                natsMsg_Destroy(msg);
        }
    }
    if (s == NATS_OK)
    {
        // If we come from natsSubscription_Fetch() (simpleFetch is true), then
        // we decide on the NoWait value.
        if (simpleFetch)
            noWait = (req->Batch - count > 1 ? true : false);
        else
            noWait = req->NoWait;
    }

    batch = req->Batch;
    // If we have OK and not all messages, we will send a fetch
    // request to the server.
    while ((s == NATS_OK) && (count != batch) && ((req->MaxBytes == 0) || (size < req->MaxBytes)))
    {
        natsMsg *msg    = NULL;
        bool    usrMsg  = false;

        if (req->Expires > 0)
        {
            timeout = deadline - nats_Now();
            if (timeout <= 0)
                s = NATS_TIMEOUT;
        }

        if ((s == NATS_OK) && sendReq)
        {
            sendReq = false;
            req->Batch = req->Batch - count;
            req->Expires = NATS_MILLIS_TO_NANOS(timeout);
            req->NoWait = noWait;
            s = _sendPullRequest(nc, subj, rply, &buf, req);
        }
        IFOK(s, natsSub_nextMsg(&msg, sub, timeout, true));
        if (s == NATS_OK)
        {
            s = js_checkFetchedMsg(sub, msg, true, &usrMsg);
            if ((s == NATS_OK) && usrMsg)
            {
                msgs[count++] = msg;
                size += msg->wsz;
            }
            else
            {
                natsMsg_Destroy(msg);
                // If we come from "simpleFetch" and we have a 404 for
                // the noWait request and have not collected any message,
                // then resend the request and ask to wait this time.
                if (simpleFetch && noWait && (s == NATS_NOT_FOUND) && (count == 0))
                {
                    s        = NATS_OK;
                    noWait   = false;
                    sendReq  = true;
                }
            }
        }
    }

    natsBuf_Cleanup(&buf);

    // If count > 0 it means that we have gathered some user messages,
    // so we need to return them to the user with a NATS_OK status.
    if (count > 0)
    {
        // If there was an error, we need to clear the error stack,
        // since we return NATS_OK.
        if (s != NATS_OK)
        {
            nats_clearLastError();
            s = NATS_OK;
        }

        // Update the list with what we have collected.
        list->Msgs = msgs;
        list->Count = count;
    }

    if (s != NATS_OK)
        NATS_FREE(msgs);

    natsSub_Lock(sub);
    jsi->inFetch = false;
    if (req->Heartbeat && (jsi->hbTimer != NULL))
        natsTimer_Stop(jsi->hbTimer);
    natsSub_Unlock(sub);

    return NATS_UPDATE_ERR_STACK(s);
}

natsStatus
jsFetchRequest_Init(jsFetchRequest *request)
{
    if (request == NULL)
        return nats_setDefaultError(NATS_INVALID_ARG);

    memset(request, 0, sizeof(jsFetchRequest));
    return NATS_OK;
}

natsStatus
natsSubscription_Fetch(natsMsgList *list, natsSubscription *sub, int batch, int64_t timeout,
                       jsErrCode *errCode)
{
    natsStatus      s;
    jsFetchRequest  req;

    if (errCode != NULL)
        *errCode = 0;

    jsFetchRequest_Init(&req);
    req.Batch = batch;
    req.Expires = NATS_MILLIS_TO_NANOS(timeout);
    s = _fetch(list, sub, &req, true);
    return NATS_UPDATE_ERR_STACK(s);
}

natsStatus
natsSubscription_FetchRequest(natsMsgList *list, natsSubscription *sub, jsFetchRequest *req)
{
    natsStatus      s;

    s = _fetch(list, sub, req, false);
    return NATS_UPDATE_ERR_STACK(s);
}

static void
_fetchExpiredFired(natsTimer *timer, void *closure)
{
    natsSubscription *sub = (natsSubscription *)closure;

    // Let the dispatcher know that the fetch has expired. It will deliver all
    // queued up messages, then do the right termination.
    natsSub_enqueueCtrlMsg(sub, sub->control->fetch.expired);
    natsTimer_Stop(timer);
}

static void
_hbTimerFired(natsTimer *timer, void* closure)
{
    natsSubscription    *sub = (natsSubscription*) closure;
    jsSub               *jsi = sub->jsi;
    bool                alert= false;
    natsConnection      *nc  = NULL;
    bool                oc   = false;
    natsStatus          s    = NATS_OK;

    nats_lockSubAndDispatcher(sub);
    alert = !jsi->active;
    oc = jsi->ordered;
    jsi->active = false;
    if (alert && jsi->pull)
    {
        // If there are messages pending then we can't really consider
        // that we missed hearbeats. Wait for those to be processed and
        // we will check missed HBs again.
        if (sub->ownDispatcher.queue.msgs == 0)
        {
<<<<<<< HEAD
            natsSub_enqueueCtrlMsg(sub, sub->control->fetch.missedHeartbeat);
=======
            natsSub_enqueueMessage(sub, sub->control->batch.missedHeartbeat);
>>>>>>> 01cfb285
            natsTimer_Stop(timer);
        }
        nats_unlockSubAndDispatcher(sub);
        return;
    }
    nc = sub->conn;
    nats_unlockSubAndDispatcher(sub);

    if (!alert)
        return;

    // For ordered consumers, we will need to reset
    if (oc)
    {
        nats_lockSubAndDispatcher(sub);
        if (!sub->closed)
        {
            // If we fail in that call, we will report to async err callback
            // (if one is specified).
            s = jsSub_resetOrderedConsumer(sub, sub->jsi->sseq+1);
        }
        nats_unlockSubAndDispatcher(sub);
    }

    natsConn_Lock(nc);
    // Even if we have called resetOrderedConsumer, we will post something
    // to the async error callback, either "missed heartbeats", or the error
    // that occurred trying to do the reset.
    if (s == NATS_OK)
        s = NATS_MISSED_HEARTBEAT;
    natsAsyncCb_PostErrHandler(nc, sub, s, NULL);
    natsConn_Unlock(nc);
}

// This is invoked when the subscription is destroyed, since in NATS C
// client, timers will automatically fire again, so this callback is
// invoked when the timer has been stopped (and we are ready to destroy it).
static void
_releaseSubWhenStopped(natsTimer *timer, void* closure)
{
    natsSubscription *sub = (natsSubscription*) closure;

    natsSub_release(sub);
}

static bool
_stringPropertyDiffer(const char *user, const char *server)
{
    if (nats_IsStringEmpty(user))
        return false;

    if (nats_IsStringEmpty(server))
        return true;

    return (strcmp(user, server) != 0 ? true : false);
}

#define CFG_CHECK_ERR_START "configuration requests %s to be "
#define CFG_CHECK_ERR_END   ", but consumer's value is "

static natsStatus
_checkConfig(jsConsumerConfig *s, jsConsumerConfig *u)
{
    if (_stringPropertyDiffer(u->Durable, s->Durable))
        return nats_setError(NATS_ERR, CFG_CHECK_ERR_START "'%s'" CFG_CHECK_ERR_END "'%s'", "durable", u->Durable, s->Durable);

    if (_stringPropertyDiffer(u->Description, s->Description))
        return nats_setError(NATS_ERR, CFG_CHECK_ERR_START "'%s'" CFG_CHECK_ERR_END "'%s'", "description", u->Description, s->Description);

    if ((int) u->DeliverPolicy >= 0 && u->DeliverPolicy != s->DeliverPolicy)
        return nats_setError(NATS_ERR, CFG_CHECK_ERR_START "%d" CFG_CHECK_ERR_END "%d", "deliver policy", u->DeliverPolicy, s->DeliverPolicy);

    if (u->OptStartSeq > 0 && u->OptStartSeq != s->OptStartSeq)
        return nats_setError(NATS_ERR, CFG_CHECK_ERR_START "%" PRIu64 CFG_CHECK_ERR_END "%" PRIu64, "optional start sequence", u->OptStartSeq, s->OptStartSeq);

    if (u->OptStartTime > 0 && u->OptStartTime != s->OptStartTime)
        return nats_setError(NATS_ERR, CFG_CHECK_ERR_START "%" PRId64 CFG_CHECK_ERR_END "%" PRId64, "optional start time", u->OptStartTime, s->OptStartTime);

    if ((int) u->AckPolicy >= 0 && u->AckPolicy != s->AckPolicy)
        return nats_setError(NATS_ERR, CFG_CHECK_ERR_START "%d" CFG_CHECK_ERR_END "%d", "ack policy", u->AckPolicy, s->AckPolicy);

    if (u->AckWait > 0 && u->AckWait != s->AckWait)
        return nats_setError(NATS_ERR, CFG_CHECK_ERR_START "%" PRId64 CFG_CHECK_ERR_END "%" PRId64, "ack wait", u->AckWait, s->AckWait);

    if (u->MaxDeliver > 0 && u->MaxDeliver != s->MaxDeliver)
        return nats_setError(NATS_ERR, CFG_CHECK_ERR_START "%" PRId64 CFG_CHECK_ERR_END "%" PRId64, "max deliver", u->MaxDeliver, s->MaxDeliver);

    if (u->BackOffLen > 0 && u->BackOffLen != s->BackOffLen)
        return nats_setError(NATS_ERR, CFG_CHECK_ERR_START "%d" CFG_CHECK_ERR_END "%d", "backoff list length", u->BackOffLen, s->BackOffLen);

    if ((int) u->ReplayPolicy >= 0 && u->ReplayPolicy != s->ReplayPolicy)
        return nats_setError(NATS_ERR, CFG_CHECK_ERR_START "%d" CFG_CHECK_ERR_END "%d", "replay policy", u->ReplayPolicy, s->ReplayPolicy);

    if (u->RateLimit > 0 && u->RateLimit != s->RateLimit)
        return nats_setError(NATS_ERR, CFG_CHECK_ERR_START "%" PRIu64 CFG_CHECK_ERR_END "%" PRIu64, "rate limit", u->RateLimit, s->RateLimit);

    if (_stringPropertyDiffer(u->SampleFrequency, s->SampleFrequency))
        return nats_setError(NATS_ERR, CFG_CHECK_ERR_START "'%s'" CFG_CHECK_ERR_END "'%s'", "sample frequency", u->SampleFrequency, s->SampleFrequency);

    if (u->MaxWaiting > 0 && u->MaxWaiting != s->MaxWaiting)
        return nats_setError(NATS_ERR, CFG_CHECK_ERR_START "%" PRId64 CFG_CHECK_ERR_END "%" PRId64, "max waiting", u->MaxWaiting, s->MaxWaiting);

    if (u->MaxAckPending > 0 && u->MaxAckPending != s->MaxAckPending)
        return nats_setError(NATS_ERR, CFG_CHECK_ERR_START "%" PRId64 CFG_CHECK_ERR_END "%" PRId64, "max ack pending", u->MaxAckPending, s->MaxAckPending);

    // For flow control, we want to fail if the user explicit wanted it, but
    // it is not set in the existing consumer. If it is not asked by the user,
    // the library still handles it and so no reason to fail.
    if (u->FlowControl && !s->FlowControl)
        return nats_setError(NATS_ERR, CFG_CHECK_ERR_START "'%s'" CFG_CHECK_ERR_END "'%s'", "flow control", "true", "false");

    if (u->Heartbeat > 0 && u->Heartbeat != s->Heartbeat)
        return nats_setError(NATS_ERR, CFG_CHECK_ERR_START "%" PRId64 CFG_CHECK_ERR_END "%" PRId64, "heartbeat", u->Heartbeat, s->Heartbeat);

    if (u->HeadersOnly != s->HeadersOnly)
        return nats_setError(NATS_ERR, CFG_CHECK_ERR_START "%d" CFG_CHECK_ERR_END "%d", "headers only", u->HeadersOnly, s->HeadersOnly);

    if (u->MaxRequestBatch > 0 && u->MaxRequestBatch != s->MaxRequestBatch)
        return nats_setError(NATS_ERR, CFG_CHECK_ERR_START "%" PRId64 CFG_CHECK_ERR_END "%" PRId64, "max request batch", u->Heartbeat, s->Heartbeat);

    if (u->MaxRequestExpires > 0 && u->MaxRequestExpires != s->MaxRequestExpires)
        return nats_setError(NATS_ERR, CFG_CHECK_ERR_START "%" PRId64 CFG_CHECK_ERR_END "%" PRId64, "max request expires", u->MaxRequestExpires, s->MaxRequestExpires);

    if (u->InactiveThreshold > 0 && u->InactiveThreshold != s->InactiveThreshold)
        return nats_setError(NATS_ERR, CFG_CHECK_ERR_START "%" PRId64 CFG_CHECK_ERR_END "%" PRId64, "inactive threshold", u->InactiveThreshold, s->InactiveThreshold);

    if (u->Replicas > 0 && u->Replicas != s->Replicas)
        return nats_setError(NATS_ERR, CFG_CHECK_ERR_START "%" PRId64 CFG_CHECK_ERR_END "%" PRId64, "replicas", u->Replicas, s->Replicas);

    if (u->MemoryStorage != s->MemoryStorage)
        return nats_setError(NATS_ERR, CFG_CHECK_ERR_START "%d" CFG_CHECK_ERR_END "%d", "memory storage", u->MemoryStorage, s->MemoryStorage);

    return NATS_OK;
}

static natsStatus
_processConsInfo(const char **dlvSubject, jsConsumerInfo *info, jsConsumerConfig *userCfg,
                 bool isPullMode, const char **subjects, int numSubjects, const char *queue)
{
    bool dlvSubjEmpty = false;
    jsConsumerConfig *ccfg = info->Config;
    const char *dg = NULL;
    natsStatus s = NATS_OK;
    const char *stackFilterSubject[] = {ccfg->FilterSubject};
    const char **filterSubjects = stackFilterSubject;
    int filterSubjectsLen = 1;
    int incoming, existing;

    *dlvSubject = NULL;
    // Always represent the consumer's filter subjects as a list, to match
    // uniformly against the incoming subject list. Consider lists of 1 empty
    // subject empty lists.
    if (ccfg->FilterSubjectsLen > 0)
    {
        filterSubjects = ccfg->FilterSubjects;
        filterSubjectsLen = ccfg->FilterSubjectsLen;
    }
    if ((filterSubjectsLen == 1) && nats_IsStringEmpty(filterSubjects[0]))
    {
        filterSubjects = NULL;
        filterSubjectsLen = 0;
    }
    if ((numSubjects == 1) && nats_IsStringEmpty(subjects[0]))
    {
        subjects = NULL;
        numSubjects = 0;
    }

    // Match the subjects against the consumer's filter subjects.
    if (numSubjects > 0 && filterSubjectsLen > 0)
    {
        // If the consumer has filter subject(s), then the subject(s) must match.
        bool matches = true;

        // TODO - This is N**2, but we don't expect a large number of subjects.
        for (incoming = 0; incoming < numSubjects; incoming++)
        {
            bool found = false;
            for (existing = 0; existing < filterSubjectsLen; existing++)
            {
                if (strcmp(subjects[incoming], filterSubjects[existing]) == 0)
                {
                    found = true;
                    break;
                }
            }
            if (!found)
            {
                matches = false;
                break;
            }
        }

        if (!matches)
        {
            if (numSubjects == 1 && filterSubjectsLen == 1)
                return nats_setError(NATS_ERR, "subject '%s' does not match consumer filter subject '%s'.", subjects[0], filterSubjects[0]);
            else
                return nats_setError(NATS_ERR, "%d subjects do not match any consumer filter subjects.", numSubjects);
        }
    }
    // Check that if user wants to create a queue sub,
    // the consumer has no HB nor FC.
    queue = (nats_IsStringEmpty(queue) ? NULL : queue);

    if (queue != NULL)
    {
        if (ccfg->Heartbeat > 0)
            return nats_setError(NATS_ERR, "%s", jsErrNoHeartbeatForQueueSub);

        if (ccfg->FlowControl)
            return nats_setError(NATS_ERR, "%s", jsErrNoFlowControlForQueueSub);
    }

    dlvSubjEmpty = nats_IsStringEmpty(ccfg->DeliverSubject);

    // Prevent binding a subscription against incompatible consumer types.
    if (isPullMode && !dlvSubjEmpty)
    {
        return nats_setError(NATS_ERR, "%s", jsErrPullSubscribeToPushConsumer);
    }
    else if (!isPullMode && dlvSubjEmpty)
    {
        return nats_setError(NATS_ERR, "%s", jsErrPullSubscribeRequired);
    }

    // If pull mode, nothing else to check here.
    if (isPullMode)
    {
        s = _checkConfig(ccfg, userCfg);
        return NATS_UPDATE_ERR_STACK(s);
    }

    // At this point, we know the user wants push mode, and the JS consumer is
    // really push mode.
    dg = ccfg->DeliverGroup;

    if (nats_IsStringEmpty(dg))
    {
        // Prevent an user from attempting to create a queue subscription on
        // a JS consumer that was not created with a deliver group.
        if (queue != NULL)
        {
            return nats_setError(NATS_ERR, "%s",
                                 "cannot create a queue subscription for a consumer without a deliver group");
        }
        else if (info->PushBound)
        {
            // Need to reject a non queue subscription to a non queue consumer
            // if the consumer is already bound.
            return nats_setError(NATS_ERR, "%s", "consumer is already bound to a subscription");
        }
    }
    else
    {
        // If the JS consumer has a deliver group, we need to fail a non queue
        // subscription attempt:
        if (queue == NULL)
        {
            return nats_setError(NATS_ERR,
                                "cannot create a subscription for a consumer with a deliver group %s",
                                dg);
        }
        else if (strcmp(queue, dg) != 0)
        {
            // Here the user's queue group name does not match the one associated
            // with the JS consumer.
            return nats_setError(NATS_ERR,
                                 "cannot create a queue subscription '%s' for a consumer with a deliver group '%s'",
                                 queue, dg);
        }
    }
    s = _checkConfig(ccfg, userCfg);
    if (s == NATS_OK)
        *dlvSubject = ccfg->DeliverSubject;

    return NATS_UPDATE_ERR_STACK(s);
}

natsStatus
js_checkConsName(const char *cons, bool isDurable)
{
    int i;

    if (nats_IsStringEmpty(cons))
        return nats_setError(NATS_INVALID_ARG, "%s", jsErrConsumerNameRequired);

    for (i=0; i<(int)strlen(cons); i++)
    {
        char c = cons[i];
        if ((c == '.') || (c == ' ') || (c == '*') || (c == '>'))
        {
            return nats_setError(NATS_INVALID_ARG, "%s '%s' (cannot contain '%c')",
                (isDurable ? jsErrInvalidDurableName : jsErrInvalidConsumerName), cons, c);
        }
    }
    return NATS_OK;
}

static natsStatus
_subscribeMulti(natsSubscription **new_sub, jsCtx *js, const char **subjects, int numSubjects, const char *pullDurable,
           natsMsgHandler usrCB, void *usrCBClosure, bool isPullMode,
           jsOptions *jsOpts, jsSubOptions *opts, jsErrCode *errCode)
{
    natsStatus          s           = NATS_OK;
    const char          *stream     = NULL;
    const char          *consumer   = NULL;
    const char          *durable    = NULL;
    const char          *deliver    = NULL;
    jsErrCode           jerr        = 0;
    jsConsumerInfo      *info       = NULL;
    bool                lookupErr   = false;
    bool                consBound   = false;
    bool                isQueue     = false;
    natsConnection      *nc         = NULL;
    bool                freePfx     = false;
    bool                freeStream  = false;
    jsSub               *jsi        = NULL;
    int64_t             hbi         = 0;
    bool                create      = false;
    natsSubscription    *sub        = NULL;
    natsMsgHandler      cb          = NULL;
    void                *cbClosure  = NULL;
    natsInbox           *inbox      = NULL;
    int64_t             maxap       = 0;
    jsOptions           jo;
    jsSubOptions        o;
    jsConsumerConfig    cfgStack;
    jsConsumerConfig    *cfg = NULL;
    jsConsumerConfig    *ocCfg = NULL;

    if ((new_sub == NULL) || (js == NULL))
        return nats_setDefaultError(NATS_INVALID_ARG);

    s = js_setOpts(&nc, &freePfx, js, jsOpts, &jo);
    if (s != NATS_OK)
        return NATS_UPDATE_ERR_STACK(s);

    // If `opts` is not specified, point to a stack initialized one so
    // we don't have to keep checking if `opts` is NULL or not.
    if (opts == NULL)
    {
        jsSubOptions_Init(&o);
        opts = &o;
    }
    if (opts->Config.InactiveThreshold < 0)
        return nats_setError(NATS_INVALID_ARG,
                             "invalid InactiveThreshold value (%d), needs to be greater or equal to 0",
                             (int) opts->Config.InactiveThreshold);

    // If user configures optional start sequence or time, the deliver policy
    // need to be updated accordingly. Server will return error if user tries to have both set.
    if (opts->Config.OptStartSeq > 0)
        opts->Config.DeliverPolicy = js_DeliverByStartSequence;
    if (opts->Config.OptStartTime > 0)
        opts->Config.DeliverPolicy = js_DeliverByStartTime;

    isQueue  = !nats_IsStringEmpty(opts->Queue);
    stream   = opts->Stream;
    durable  = (pullDurable != NULL ? pullDurable : opts->Config.Durable);
    consumer = opts->Consumer;
    consBound= (!nats_IsStringEmpty(stream) && !nats_IsStringEmpty(consumer));

    if (((numSubjects <= 0) || nats_IsStringEmpty(subjects[0])) && !consBound)
        return nats_setDefaultError(NATS_INVALID_ARG);

    // Do some quick checks here for ordered consumers.
    if (opts->Ordered)
    {
        // Check for pull mode.
        if (isPullMode)
            return nats_setError(NATS_INVALID_ARG, "%s", jsErrOrderedConsNoPullMode);
        // Make sure we are not durable.
        if (!nats_IsStringEmpty(durable))
            return nats_setError(NATS_INVALID_ARG, "%s", jsErrOrderedConsNoDurable);
        // Check ack policy.
        if ((int) opts->Config.AckPolicy != -1)
            return nats_setError(NATS_INVALID_ARG, "%s", jsErrOrderedConsNoAckPolicy);
        // Check max deliver. If set, it has to be 1.
        if ((opts->Config.MaxDeliver > 0) && (opts->Config.MaxDeliver != 1))
            return nats_setError(NATS_INVALID_ARG, "%s", jsErrOrderedConsNoMaxDeliver);
        // No deliver subject, we pick our own.
        if (!nats_IsStringEmpty(opts->Config.DeliverSubject))
            return nats_setError(NATS_INVALID_ARG, "%s", jsErrOrderedConsNoDeliverSubject);
        // Queue groups not allowed.
        if (isQueue)
            return nats_setError(NATS_INVALID_ARG, "%s", jsErrOrderedConsNoQueue);
        // Check for bound consumers.
        if (!nats_IsStringEmpty(consumer))
            return nats_setError(NATS_INVALID_ARG, "%s", jsErrOrderedConsNoBind);
    }
    else if (isQueue)
    {
        // Reject a user configuration that would want to define hearbeats with
        // a queue subscription.
        if (opts->Config.Heartbeat > 0)
            return nats_setError(NATS_INVALID_ARG, "%s", jsErrNoHeartbeatForQueueSub);
        // Same for flow control
        if (opts->Config.FlowControl)
            return nats_setError(NATS_INVALID_ARG, "%s", jsErrNoFlowControlForQueueSub);
        // If no durable name was provided, use the queue name as the durable.
        if (nats_IsStringEmpty(durable))
            durable = opts->Queue;
    }

    // If a durable name is specified, check that it is valid
    if (!nats_IsStringEmpty(durable))
    {
        if ((s = js_checkConsName(durable, true)) != NATS_OK)
            return NATS_UPDATE_ERR_STACK(s);
    }

    // In case a consumer has not been set explicitly, then the durable name
    // will be used as the consumer name (after that, `consumer` will still be
    // possibly NULL).
    if (nats_IsStringEmpty(consumer))
        consumer = durable;

    // Find the stream mapped to the subject if not bound to a stream already,
    // that is, if user did not provide a `Stream` name through options).
    if (nats_IsStringEmpty(stream) && numSubjects > 0)
    {
        // Use the first subject to find the stream.
        s = _lookupStreamBySubject(&stream, nc, subjects[0], &jo, errCode);
        if (s != NATS_OK)
            goto END;

        freeStream = true;
    }

    // If a consumer name is specified, try to lookup the consumer and
    // if it exists, will attach to it.
    if (!nats_IsStringEmpty(consumer))
    {
        s = js_GetConsumerInfo(&info, js, stream, consumer, &jo, &jerr);
        lookupErr = (s == NATS_TIMEOUT) || (jerr == JSNotEnabledErr);
    }

PROCESS_INFO:
    if (info != NULL)
    {
        if (info->Config == NULL)
        {
            s = nats_setError(NATS_ERR, "%s", "no configuration in consumer info");
            goto END;
        }
        s = _processConsInfo(&deliver, info, &(opts->Config), isPullMode, subjects, numSubjects, opts->Queue);
        if (s != NATS_OK)
            goto END;

        // Capture the HB interval (convert in millsecond since Go duration is in nanos)
        hbi = info->Config->Heartbeat / 1000000;
        maxap = info->Config->MaxAckPending;
    }
    else if (((s != NATS_OK) && (s != NATS_NOT_FOUND)) || ((s == NATS_NOT_FOUND) && consBound))
    {
        // If the consumer is being bound and got an error on pull subscribe then allow the error.
        if (!(isPullMode && lookupErr && consBound))
            goto END;

        s = NATS_OK;
    }
    else
    {
        s = NATS_OK;
        // Make a shallow copy of the provided consumer config
        // since we may have to change some fields before calling
        // AddConsumer.
        cfg = &cfgStack;
        memcpy(cfg, &(opts->Config), sizeof(jsConsumerConfig));

        if (!isPullMode)
        {
            // Attempt to create consumer if not found nor binding.
            natsConn_newInbox(nc, &inbox);
            deliver = (const char*) inbox;
            cfg->DeliverSubject = deliver;
        }

        // Do filtering always, server will clear as needed.
        if (numSubjects == 1)
        {
            cfg->FilterSubject = subjects[0];
        }
        else
        {
            cfg->FilterSubjects = subjects;
            cfg->FilterSubjectsLen = numSubjects;
        }

        if (opts->Ordered)
        {
            const char *tmp = NULL;

            cfg->FlowControl = true;
            cfg->AckPolicy   = js_AckNone;
            cfg->MaxDeliver  = 1;
            cfg->AckWait     = NATS_SECONDS_TO_NANOS(24*60*60); // Just set to something known, not utilized.
            if (opts->Config.Heartbeat <= 0)
                cfg->Heartbeat = jsOrderedHBInterval;
            cfg->MemoryStorage = true;
            cfg->Replicas      = 1;

            // Let's clone without the delivery subject because it will need
            // to be set to something new when recreating it anyway.
            tmp = cfg->DeliverSubject;
            cfg->DeliverSubject = NULL;
            s = js_cloneConsumerConfig(cfg, &ocCfg);
            cfg->DeliverSubject = tmp;
        }
        else
        {
            // Set config durable with "durable" variable, which will
            // possibly be NULL.
            cfg->Durable = durable;

            // Set DeliverGroup to queue name, possibly NULL
            cfg->DeliverGroup = opts->Queue;
        }

        // Capture the HB interval (convert in millsecond since Go duration is in nanos)
        hbi = cfg->Heartbeat / 1000000;

        create = true;
    }
    if (s == NATS_OK)
    {
        jsi = (jsSub*) NATS_CALLOC(1, sizeof(jsSub));
        if (jsi == NULL)
            s = nats_setDefaultError(NATS_NO_MEMORY);
        else
        {
            if (isPullMode && !nats_IsStringEmpty(consumer))
            {
                if (nats_asprintf(&(jsi->nxtMsgSubj), jsApiRequestNextT, jo.Prefix, stream, consumer) < 0)
                    s = nats_setDefaultError(NATS_NO_MEMORY);
            }
            IF_OK_DUP_STRING(s, jsi->stream, stream);
            IFOK(s, nats_formatStringArray(&jsi->psubj, subjects, numSubjects));
            if (s == NATS_OK)
            {
                jsi->js     = js;
                jsi->hbi    = hbi;
                jsi->pull   = isPullMode;
                jsi->ordered= opts->Ordered;
                jsi->ocCfg  = ocCfg;
                jsi->dseq   = 1;
                jsi->ackNone= (opts->Config.AckPolicy == js_AckNone || opts->Ordered);
                js_retain(js);

                if ((usrCB != NULL) && !opts->ManualAck && !jsi->ackNone)
                {
                    // Keep track of user provided CB and closure
                    jsi->usrCb          = usrCB;
                    jsi->usrCbClosure   = usrCBClosure;
                    // Use our own when creating the NATS subscription.
                    cb          = _autoAckCB;
                    cbClosure   = (void*) jsi;
                }
                else if (usrCB != NULL)
                {
                    cb        = usrCB;
                    cbClosure = usrCBClosure;
                }
            }
        }
    }
    if (s == NATS_OK)
    {
        char *pullWCInbox = NULL;

        if (isPullMode)
        {
            // Create a wildcard inbox.
            s = natsConn_newInbox(nc, &inbox);
            if (s == NATS_OK)
            {
                if (nats_asprintf(&pullWCInbox, "%s.*", (const char*) inbox) < 0)
                    s = nats_setDefaultError(NATS_NO_MEMORY);
            }
            if (s == NATS_OK)
                deliver = (const char*) pullWCInbox;
        }
        // Create the NATS subscription on given deliver subject. Note that
        // cb/cbClosure will be NULL for sync or pull subscriptions.
        IFOK(s, natsConn_subscribeImpl(&sub, nc, true, deliver,
                                       opts->Queue, 0, cb, cbClosure, false, jsi));
        if ((s == NATS_OK) && (hbi > 0) && !isPullMode)
        {
            natsSub_Lock(sub);
            sub->refs++;
            s = natsTimer_Create(&jsi->hbTimer, _hbTimerFired, _releaseSubWhenStopped, hbi*2, (void*) sub);
            if (s != NATS_OK)
                sub->refs--;
            natsSub_Unlock(sub);
        }
        NATS_FREE(pullWCInbox);
    }
    if ((s == NATS_OK) && create)
    {
        // Multiple subscribers could compete in creating the first consumer
        // that will be shared using the same durable name. If this happens, then
        // do a lookup of the consumer info subscribe using the latest info.
        s = js_AddConsumer(&info, js, stream, cfg, &jo, &jerr);
        if (s != NATS_OK)
        {
            if ((jerr != JSConsumerExistingActiveErr) && (jerr != JSConsumerNameExistErr))
                goto END;

            jsConsumerInfo_Destroy(info);
            info = NULL;

            s = js_GetConsumerInfo(&info, js, stream, consumer, &jo, &jerr);
            if (s != NATS_OK)
                goto END;

            // We will re-create the sub/jsi, so destroy here and go back to point where
            // we process the consumer info response.
            natsSubscription_Destroy(sub);
            sub = NULL;
            jsi = NULL;
            create = false;

            goto PROCESS_INFO;
        }
        else
        {
            maxap = info->Config->MaxAckPending;
            nats_lockSubAndDispatcher(sub);
            jsi->dc = true;
            jsi->pending = info->NumPending + info->Delivered.Consumer;
            // There may be a race in the case of an ordered consumer where by this
            // time, the consumer has been recreated (jsResetOrderedConsumer). So
            // set only if jsi->consumer is NULL!
            if (jsi->consumer == NULL)
            {
                DUP_STRING(s, jsi->consumer, info->Name);
                if (s == NATS_OK)
                {
                    NATS_FREE(jsi->nxtMsgSubj);
                    jsi->nxtMsgSubj = NULL;
                    if (nats_asprintf(&(jsi->nxtMsgSubj), jsApiRequestNextT, jo.Prefix, stream, jsi->consumer) < 0)
                        s = nats_setDefaultError(NATS_NO_MEMORY);
                }
            }
            nats_unlockSubAndDispatcher(sub);
        }
    }

END:
    if (s == NATS_OK)
    {
        int64_t ml = 0;
        int64_t bl = 0;

        natsSub_Lock(sub);
        ml = (int64_t) sub->msgsLimit;
        bl = (int64_t) sub->bytesLimit;
        natsSub_Unlock(sub);
        if (maxap > ml)
        {
            ml = maxap;
            if (maxap*1024*1024 > bl)
                bl = maxap*1024*1024;

            natsSubscription_SetPendingLimits(sub, (int) ml, (int) bl);
        }
        *new_sub = sub;
    }
    else
    {
        if (sub == NULL)
            jsSub_free(jsi);
        else
            natsSubscription_Destroy(sub);

        if (errCode != NULL)
            *errCode = jerr;
    }

    // Common cleanup regardless of success or not.
    jsConsumerInfo_Destroy(info);
    if (freePfx)
        NATS_FREE((char*) jo.Prefix);
    if (freeStream)
        NATS_FREE((char*) stream);
    natsInbox_Destroy(inbox);

    return NATS_UPDATE_ERR_STACK(s);
}

static natsStatus
_subscribe(natsSubscription **new_sub, jsCtx *js, const char *subject, const char *pullDurable,
           natsMsgHandler usrCB, void *usrCBClosure, bool isPullMode,
           jsOptions *jsOpts, jsSubOptions *opts, jsErrCode *errCode)
{
    natsStatus s = NATS_OK;
    const char *singleSubject[] = {subject};
    int numSubjects = 1;
    const char **subjects = singleSubject;

    if (nats_IsStringEmpty(subject))
    {
        numSubjects = 0;
        subjects = NULL;
    }

    s = _subscribeMulti(new_sub, js, subjects, numSubjects, pullDurable, usrCB, usrCBClosure, isPullMode, jsOpts, opts, errCode);
    return NATS_UPDATE_ERR_STACK(s);
}

natsStatus
js_Subscribe(natsSubscription **sub, jsCtx *js, const char *subject,
             natsMsgHandler cb, void *cbClosure,
             jsOptions *jsOpts, jsSubOptions *opts, jsErrCode *errCode)
{
    natsStatus s;

    if (errCode != NULL)
        *errCode = 0;

    if (cb == NULL)
        return nats_setDefaultError(NATS_INVALID_ARG);

    s = _subscribe(sub, js, subject, NULL, cb, cbClosure, false, jsOpts, opts, errCode);
    return NATS_UPDATE_ERR_STACK(s);
}

natsStatus
js_SubscribeMulti(natsSubscription **sub, jsCtx *js, const char **subjects, int numSubjects,
                  natsMsgHandler cb, void *cbClosure,
                  jsOptions *jsOpts, jsSubOptions *opts, jsErrCode *errCode)
{
    natsStatus s;

    if (errCode != NULL)
        *errCode = 0;

    if (cb == NULL)
        return nats_setDefaultError(NATS_INVALID_ARG);

    s = _subscribeMulti(sub, js, subjects, numSubjects, NULL, cb, cbClosure, false, jsOpts, opts, errCode);
    return NATS_UPDATE_ERR_STACK(s);
}

natsStatus
js_SubscribeSync(natsSubscription **sub, jsCtx *js, const char *subject,
                 jsOptions *jsOpts, jsSubOptions *opts, jsErrCode *errCode)
{
    natsStatus s;

    if (errCode != NULL)
        *errCode = 0;

    s = _subscribe(sub, js, subject, NULL, NULL, NULL, false, jsOpts, opts, errCode);
    return NATS_UPDATE_ERR_STACK(s);
}

natsStatus
js_SubscribeSyncMulti(natsSubscription **sub, jsCtx *js, const char **subjects, int numSubjects,
                    jsOptions *jsOpts, jsSubOptions *opts, jsErrCode *errCode)
{
    natsStatus s;

    if (errCode != NULL)
        *errCode = 0;

    s = _subscribeMulti(sub, js, subjects, numSubjects, NULL, NULL, NULL, false, jsOpts, opts, errCode);
    return NATS_UPDATE_ERR_STACK(s);
}

natsStatus
js_PullSubscribe(natsSubscription **sub, jsCtx *js, const char *subject, const char *durable,
                 jsOptions *jsOpts, jsSubOptions *opts, jsErrCode *errCode)
{
    natsStatus s;

    if (errCode != NULL)
        *errCode = 0;

    s = _subscribe(sub, js, subject, durable, NULL, NULL, true, jsOpts, opts, errCode);
    return NATS_UPDATE_ERR_STACK(s);
}

// sub->mu must NOT be held.
natsStatus
js_maybeFetchMore(natsSubscription *sub, jsFetch *fetch)
{
    jsFetchRequest req;
    if (fetch->nextf == NULL)
        return NATS_OK;

    // Prepare the next fetch request
    if (!fetch->nextf(&req, sub, fetch->nextClosure))
        return NATS_OK;

    // These are not changeable by the callback, only Batch and MaxBytes can be updated.
    int64_t now = nats_Now();
    req.Heartbeat = fetch->lifetime.Heartbeat;
    req.Expires = fetch->lifetime.Expires - (now - fetch->startTimeMilli) * 10E6;
    req.NoWait = fetch->lifetime.NoWait;

    char buffer[128];
    natsBuffer buf;
    natsBuf_InitWithBackend(&buf, buffer, 0, sizeof(buffer));

    natsSub_Lock(sub);

    jsSub *jsi = sub->jsi;
    jsi->inFetch = true;
    jsi->fetchID++;
    snprintf(fetch->replySubject, sizeof(fetch->replySubject), "%.*s%" PRIu64,
             (int)strlen(sub->subject) - 1, sub->subject, // exclude the last '*'
             jsi->fetchID);

    natsStatus s = _sendPullRequest(sub->conn, jsi->nxtMsgSubj, fetch->replySubject, &buf, &req);
    if (s == NATS_OK)
    {
        fetch->requestedMsgs += req.Batch;
    }
    natsSub_Unlock(sub);

    natsBuf_Destroy(&buf);
    return NATS_UPDATE_ERR_STACK(s);
}

static bool _autoNextFetchRequest(jsFetchRequest *req, natsSubscription *sub, void *closure)
{
    jsFetch *fetch = (jsFetch *)closure;

    int remainingUnrequested = 0;
    int64_t remainingBytes = 0;
    int want = 0;
    bool maybeMore = true;

    natsSub_Lock(sub);

    int isAhead = fetch->requestedMsgs - fetch->deliveredMsgs;
    int wantAhead = fetch->keepAhead;
    if (isAhead > wantAhead)
        maybeMore = false;

    if (maybeMore)
    {
        // fetch->lifetime.Batch is always > 0
        remainingUnrequested = fetch->lifetime.Batch - fetch->requestedMsgs;
        if (remainingUnrequested <= 0)
            maybeMore = false;
    }

    if (maybeMore && (fetch->lifetime.MaxBytes > 0))
    {
        remainingBytes = fetch->lifetime.MaxBytes - fetch->receivedBytes;
        if (remainingBytes <= 0)
            maybeMore = false;
    }

    if (maybeMore)
    {
        want = remainingUnrequested;
        if (want > fetch->fetchSize)
            want = fetch->fetchSize;

        maybeMore = (want > 0);
    }

    natsSub_Unlock(sub);

    if (!maybeMore)
        return false;

    *req = fetch->lifetime; // copy bytes, reading immutable data
    req->Batch = want;
    // FIXME discuss in PR - this seems wrong, we don't know how many bytes we will have
    // received from what is already requested. Still, can serve as a safe
    // upper bounday.
    req->MaxBytes = remainingBytes;
    return true;
}

natsStatus
js_PullSubscribeAsync(natsSubscription **newsub, jsCtx *js, const char *subject, const char *durable,
                      natsMsgHandler msgCB, void *msgCBClosure,
                      jsFetchRequest *lifetime,
                      jsOptions *jsOpts, jsSubOptions *opts, jsErrCode *errCode)
{
    natsStatus s = NATS_OK;
    natsSubscription *sub = NULL;
    jsSub *jsi = NULL;
    jsFetch *fetch = NULL;
    jsFetchRequest defaultLifetime = {
        .Batch = INT_MAX,     // no limit
        .Expires = INT64_MAX, // never
        .Heartbeat = 0,       // none
        .MaxBytes = 0,        // no limit
        .NoWait = false,      // wait forever
    };

    if ((newsub == NULL) || (msgCB == NULL))
        return nats_setDefaultError(NATS_INVALID_ARG);

    if (errCode != NULL)
        *errCode = 0;

    if (lifetime == NULL)
        lifetime = &defaultLifetime;

    // Do a basic pull subscribe first, but with a callback so it is treated as
    // "async" and assigned to a dispatcher. Since we don't fetch anything, it
    // will not be active yet.
    s = _subscribe(&sub, js, subject, durable, msgCB, msgCBClosure, true, jsOpts, opts, errCode);

    IFOK(s, (fetch = NATS_CALLOC(1, sizeof(jsFetch))) == NULL ? NATS_NO_MEMORY : NATS_OK);

    // Initialize fetch parameters.
    if (s == NATS_OK)
    {
        fetch->startTimeMilli = nats_Now();
        fetch->lifetime = *lifetime;

        if (fetch->lifetime.Batch == 0)
            fetch->lifetime.Batch = INT_MAX;

        fetch->nextf = _autoNextFetchRequest;
        fetch->nextClosure = (void *)fetch;
        if (jsOpts != NULL)
        {
            fetch->fetchSize = jsOpts->PullSubscribeAsync.FetchSize;
            fetch->keepAhead = jsOpts->PullSubscribeAsync.KeepAhead;
            fetch->completeCB = jsOpts->PullSubscribeAsync.CompleteHandler;
            fetch->completeCBClosure = jsOpts->PullSubscribeAsync.CompleteHandlerClosure;

            if (jsOpts->PullSubscribeAsync.NextHandler != NULL)
            {
                fetch->nextf = jsOpts->PullSubscribeAsync.NextHandler;
                fetch->nextClosure = jsOpts->PullSubscribeAsync.NextHandlerClosure;
            }
        }

        if (fetch->fetchSize == 0)
            fetch->fetchSize = NATS_DEFAULT_ASYNC_FETCH_SIZE;
    }

    // Set up the sub to process fetch results.
    if (s == NATS_OK)
    {
        natsSub_Lock(sub);
        jsi = sub->jsi;

        // Set up the fetch options
        jsi->fetch = fetch;
        jsi->inFetch = true;

        // Start the timers. They will live for the entire length of the
        // subscription (the missed heartbeat timer may be reset as needed).
        if (lifetime->Expires > 0)
        {
            sub->refs++;
            s = natsTimer_Create(&fetch->expiresTimer, _fetchExpiredFired, _releaseSubWhenStopped,
                                 lifetime->Expires, (void *)sub);
            if (s != NATS_OK)
                sub->refs--;
        }

        if ((s == NATS_OK) && (lifetime->Heartbeat > 0))
        {
            int64_t milli = (lifetime->Heartbeat / 1000000) * 2;
            sub->refs++;
            if (jsi->hbTimer == NULL)
            {
                s = natsTimer_Create(&jsi->hbTimer, _hbTimerFired, _releaseSubWhenStopped, milli, (void *)sub);
                if (s != NATS_OK)
                    sub->refs--;
            }
            else
                natsTimer_Reset(jsi->hbTimer, milli);
        }

        natsSub_Unlock(sub);
    }

    if (s == NATS_OK)
    {
        // Send the first fetch request
        s = js_maybeFetchMore(sub, fetch);
    }

    if (s != NATS_OK)
    {
        natsSubscription_Destroy(sub);
        return NATS_UPDATE_ERR_STACK(s);
    }

    *newsub = sub;
    return NATS_OK;
}

typedef struct __ackOpts
{
    const char  *ackType;
    bool        inProgress;
    bool        sync;
    int64_t     nakDelay;

} _ackOpts;

static natsStatus
_ackMsg(natsMsg *msg, jsOptions *opts, _ackOpts *o, jsErrCode *errCode)
{
    natsSubscription    *sub = NULL;
    natsConnection      *nc  = NULL;
    jsCtx               *js  = NULL;
    jsSub               *jsi = NULL;
    natsStatus          s    = NATS_OK;
    const char          *body= o->ackType;
    bool                sync = o->sync;
    int64_t             wait = 0;
    char                tmp[64];

    if (msg == NULL)
        return nats_setDefaultError(NATS_INVALID_ARG);

    if (natsMsg_isAcked(msg))
        return NATS_OK;

    if (msg->sub == NULL)
        return nats_setError(NATS_ILLEGAL_STATE, "%s", jsErrMsgNotBound);

    if (nats_IsStringEmpty(msg->reply))
        return nats_setError(NATS_ILLEGAL_STATE, "%s", jsErrMsgNotJS);

    // All these are immutable and don't need locking.
    sub = msg->sub;
    jsi = sub->jsi;
    js = jsi->js;
    nc = sub->conn;

    // If option with Wait is specified, transform all Acks as sync operation.
    if ((opts != NULL) && (opts->Wait > 0))
    {
        wait = opts->Wait;
        sync = true;
    }
    if (o->nakDelay > 0)
    {
        int64_t v = NATS_MILLIS_TO_NANOS(o->nakDelay);
        snprintf(tmp, sizeof(tmp), "%s {\"delay\":%" PRId64 "}", o->ackType, v);
        body = (const char*) tmp;
    }
    if (sync)
    {
        natsMsg *rply   = NULL;

        if (wait == 0)
        {
            // When getting a context, if user did not specify a wait,
            // we default to jsDefaultRequestWait, so this won't be 0.
            js_lock(js);
            wait = js->opts.Wait;
            js_unlock(js);
        }
        IFOK_JSR(s, natsConnection_RequestString(&rply, nc, msg->reply, body, wait));
        natsMsg_Destroy(rply);
    }
    else
    {
        s = natsConnection_PublishString(nc, msg->reply, body);
    }
    // Indicate that we have ack'ed the message
    if ((s == NATS_OK) && !o->inProgress)
        natsMsg_setAcked(msg);

    return NATS_UPDATE_ERR_STACK(s);
}

natsStatus
natsMsg_Ack(natsMsg *msg, jsOptions *opts)
{
    natsStatus  s;
    _ackOpts    o = {jsAckAck, false, false, 0};

    s = _ackMsg(msg, opts, &o, NULL);
    return NATS_UPDATE_ERR_STACK(s);
}

natsStatus
natsMsg_AckSync(natsMsg *msg, jsOptions *opts, jsErrCode *errCode)
{
    natsStatus  s;
    _ackOpts    o = {jsAckAck, false, true, 0};

    s = _ackMsg(msg, opts, &o, errCode);
    return NATS_UPDATE_ERR_STACK(s);
}

natsStatus
natsMsg_Nak(natsMsg *msg, jsOptions *opts)
{
    natsStatus  s;
    _ackOpts    o = {jsAckNak, false, false, 0};

    s = _ackMsg(msg, opts, &o, NULL);
    return NATS_UPDATE_ERR_STACK(s);
}

natsStatus
natsMsg_NakWithDelay(natsMsg *msg, int64_t delay, jsOptions *opts)
{
    natsStatus  s;
    _ackOpts    o = {jsAckNak, false, false, delay};

    s = _ackMsg(msg, opts, &o, NULL);
    return NATS_UPDATE_ERR_STACK(s);
}

natsStatus
natsMsg_InProgress(natsMsg *msg, jsOptions *opts)
{
    natsStatus  s;
    _ackOpts    o = {jsAckInProgress, true, false, 0};

    s = _ackMsg(msg, opts, &o, NULL);
    return NATS_UPDATE_ERR_STACK(s);
}

natsStatus
natsMsg_Term(natsMsg *msg, jsOptions *opts)
{
    natsStatus  s;
    _ackOpts    o = {jsAckTerm, false, false, 0};

    s = _ackMsg(msg, opts, &o, NULL);
    return NATS_UPDATE_ERR_STACK(s);
}

natsStatus
natsMsg_GetMetaData(jsMsgMetaData **new_meta, natsMsg *msg)
{
    jsMsgMetaData   *meta = NULL;
    natsStatus      s;

    if ((new_meta == NULL) || (msg == NULL))
        return nats_setDefaultError(NATS_INVALID_ARG);

     if (msg->sub == NULL)
        return nats_setError(NATS_ILLEGAL_STATE, "%s", jsErrMsgNotBound);

    if (nats_IsStringEmpty(msg->reply))
        return nats_setError(NATS_ILLEGAL_STATE, "%s", jsErrMsgNotJS);

    if (strstr(msg->reply, jsAckPrefix) != msg->reply)
        return nats_setError(NATS_ERR, "invalid meta data '%s'", msg->reply);

    meta = (jsMsgMetaData*) NATS_CALLOC(1, sizeof(jsMsgMetaData));
    if (meta == NULL)
        return nats_setDefaultError(NATS_NO_MEMORY);

    s = js_getMetaData(msg->reply+jsAckPrefixLen,
                        &(meta->Domain),
                        &(meta->Stream),
                        &(meta->Consumer),
                        &(meta->NumDelivered),
                        &(meta->Sequence.Stream),
                        &(meta->Sequence.Consumer),
                        &(meta->Timestamp),
                        &(meta->NumPending),
                        8);
    if (s == NATS_ERR)
        s = nats_setError(NATS_ERR, "invalid meta data '%s'", msg->reply);

    if (s == NATS_OK)
        *new_meta = meta;
    else
        jsMsgMetaData_Destroy(meta);

    return NATS_UPDATE_ERR_STACK(s);
}

void
jsMsgMetaData_Destroy(jsMsgMetaData *meta)
{
    if (meta == NULL)
        return;

    NATS_FREE(meta->Stream);
    NATS_FREE(meta->Consumer);
    NATS_FREE(meta->Domain);
    NATS_FREE(meta);
}

bool
natsMsg_isJSCtrl(natsMsg *msg, int *ctrlType)
{
    char *p = NULL;

    *ctrlType = 0;

    if ((msg->dataLen > 0) || (msg->hdrLen <= 0))
        return false;

    if (strstr(msg->hdr, HDR_LINE_PRE) != msg->hdr)
        return false;

    p = msg->hdr + HDR_LINE_PRE_LEN;
    if (*p != ' ')
        return false;

    while ((*p != '\0') && isspace((unsigned char) *p))
        p++;

    if ((*p == '\r') || (*p == '\n') || (*p == '\0'))
        return false;

    if (strstr(p, HDR_STATUS_CTRL_100) != p)
        return false;

    p += HDR_STATUS_LEN;

    if (!isspace((unsigned char) *p))
        return false;

    while (isspace((unsigned char) *p))
        p++;

    if (strstr(p, "Idle") == p)
        *ctrlType = jsCtrlHeartbeat;
    else if (strstr(p, "Flow") == p)
        *ctrlType = jsCtrlFlowControl;

    return true;
}

// Update and replace sid.
// Lock should be held on entry but will be unlocked to prevent lock inversion.
int64_t
applyNewSID(natsSubscription *sub)
{
    int64_t         osid = 0;
    int64_t         nsid = 0;
    natsConnection  *nc  = sub->conn;

    natsSub_Unlock(sub);

    natsMutex_Lock(nc->subsMu);
    osid = sub->sid;
    natsHash_Remove(nc->subs, osid);
    // Place new one.
    nc->ssid++;
    nsid = nc->ssid;
    natsHash_Set(nc->subs, nsid, sub, NULL);
    natsMutex_Unlock(nc->subsMu);

    natsSub_Lock(sub);
    sub->sid = nsid;
    return osid;
}

static void
_recreateOrderedCons(void *closure)
{
    jsOrderedConsInfo   *oci = (jsOrderedConsInfo*) closure;
    natsConnection      *nc  = oci->nc;
    natsSubscription    *sub = oci->sub;
    natsThread          *t   = NULL;
    jsSub               *jsi = NULL;
    jsConsumerInfo      *ci  = NULL;
    jsConsumerConfig    *cc  = NULL;
    natsStatus          s;

    // Note: if anything fail here, the reset/recreate of the ordered consumer
    // will happen again based on the missed HB timer.

    // Unsubscribe and subscribe with new inbox and sid.
    // Remap a new low level sub into this sub since its client accessible.
    // This is done here in this thread to prevent lock inversion.

    natsConn_Lock(nc);
    SET_WRITE_DEADLINE(nc);
    s = natsConn_sendUnsubProto(nc, oci->osid, 0);
    if (!oci->done)
    {
        IFOK(s, natsConn_sendSubProto(nc, oci->ndlv, NULL, oci->nsid));
        if ((s == NATS_OK) && (oci->max > 0))
            s = natsConn_sendUnsubProto(nc, oci->nsid, oci->max);
    }
    IFOK(s, natsConn_flushOrKickFlusher(nc));
    natsConn_Unlock(nc);

    if (!oci->done && (s == NATS_OK))
    {
        natsSub_Lock(sub);
        t = oci->thread;
        jsi = sub->jsi;
        s = js_cloneConsumerConfig(jsi->ocCfg, &cc);
        natsSub_Unlock(sub);

        if (s == NATS_OK)
        {
            // Create consumer request for starting policy.
            cc->DeliverSubject = oci->ndlv;
            cc->DeliverPolicy  = js_DeliverByStartSequence;
            cc->OptStartSeq    = oci->sseq;

            s = js_AddConsumer(&ci, jsi->js, jsi->stream, cc, NULL, NULL);
            if (s == NATS_OK)
            {
                natsSub_Lock(sub);
                // Set the consumer name only if the consumer's info delivery subject
                // matches the subscription's current subject.
                if (strcmp(ci->Config->DeliverSubject, sub->subject) == 0)
                {
                    NATS_FREE(jsi->consumer);
                    jsi->consumer = NULL;
                    DUP_STRING(s, jsi->consumer, ci->Name);
                }
                natsSub_Unlock(sub);

                jsConsumerInfo_Destroy(ci);
            }

            // Clear cc->DeliverSubject now before destroying it (since
            // cc->DeliverSubject points to oci->ndlv (not a copy)
            cc->DeliverSubject = NULL;
            js_destroyConsumerConfig(cc);
        }
    }
    if (s != NATS_OK)
    {
        char tmp[256];
        const char *lastErr = nats_GetLastError(NULL);
        natsConn_Lock(nc);
        snprintf(tmp, sizeof(tmp),
                 "error recreating ordered consumer, will try again: status=%u error=%s",
                 s, (nats_IsStringEmpty(lastErr) ? natsStatus_GetText(s) : lastErr));
        natsAsyncCb_PostErrHandler(nc, sub, s, NATS_STRDUP(tmp));
        natsConn_Unlock(nc);
    }

    NATS_FREE(oci->ndlv);
    NATS_FREE(oci);
    natsThread_Detach(t);
    natsThread_Destroy(t);
    natsSub_release(sub);
}

// We are here if we have detected a gap with an ordered consumer.
// We will create a new consumer and rewire the low level subscription.
// Lock should be held.
natsStatus
jsSub_resetOrderedConsumer(natsSubscription *sub, uint64_t sseq)
{
    natsStatus          s           = NATS_OK;
    natsConnection      *nc         = sub->conn;
    int64_t             osid        = 0;
    natsInbox           *newDeliver = NULL;
    jsOrderedConsInfo   *oci        = NULL;
    int                 max         = 0;
    bool                done        = false;
    jsSub               *jsi        = sub->jsi;

    if ((jsi == NULL) || (nc == NULL) || sub->closed)
        return NATS_OK;

    // Note: if anything fail here, the reset/recreate of the ordered consumer
    // will happen again based on the missed HB timer.

    // If there was an AUTO_UNSUB, we need to adjust the new value and send
    // an UNSUB for the new sid with new value.
    if (sub->max > 0)
    {
        // If we are at or anove sub->max, then we are done with this sub
        // and will send an UNSUB in the _recreateOrderedCons thread function.
        if (sub->jsi->fciseq < sub->max)
            max = (int)(sub->max - jsi->fciseq);
        else
            done = true;
    }

    // Grab new inbox.
    s = natsConn_newInbox(nc, &newDeliver);
    if (s != NATS_OK)
        return NATS_UPDATE_ERR_STACK(s);

    // Quick unsubscribe. Since we know this is a simple push subscriber we do in place.
    osid = applyNewSID(sub);

    NATS_FREE(sub->subject);
    sub->subject = (char*) newDeliver;

    // We are still in the low level readloop for the connection so we need
    // to spin a thread to try to create the new consumer.
    // Create object that will hold some state to pass to the thread.
    oci = NATS_CALLOC(1, sizeof(jsOrderedConsInfo));
    if (oci == NULL)
        s = nats_setDefaultError(NATS_NO_MEMORY);
    else
        DUP_STRING(s, oci->ndlv, (char*) newDeliver);

    if (s == NATS_OK)
    {
        // Reset some items in jsi.
        jsi->dseq = 1;
        NATS_FREE(jsi->fcReply);
        jsi->fcReply = NULL;
        jsi->fcDelivered = 0;
        NATS_FREE(jsi->cmeta);
        jsi->cmeta = NULL;

        oci->osid = osid;
        oci->nsid = sub->sid;
        oci->sseq = sseq;
        oci->nc   = nc;
        oci->sub  = sub;
        oci->max  = max;
        oci->done = done;
        natsSub_retain(sub);

        s = natsThread_Create(&oci->thread, _recreateOrderedCons, (void*) oci);
        if (s != NATS_OK)
        {
            NATS_FREE(oci);
            natsSub_release(sub);
        }
    }
    if ((s != NATS_OK) && (oci != NULL))
    {
        NATS_FREE(oci->ndlv);
        NATS_FREE(oci);
    }
    return s;
}

// Check to make sure messages are arriving in order.
// Returns true if the sub had to be replaced. Will cause upper layers to return.
// The caller has verified that sub.jsi != nil and that this is not a control message.
// Lock should be held.
natsStatus
jsSub_checkOrderedMsg(natsSubscription *sub, natsMsg *msg, bool *reset)
{
    natsStatus  s    = NATS_OK;
    jsSub       *jsi = NULL;
    uint64_t    sseq = 0;
    uint64_t    dseq = 0;

    *reset = false;

    // Ignore msgs with no reply like HBs and flowcontrol, they are handled elsewhere.
    if (natsMsg_GetReply(msg) == NULL)
        return NATS_OK;

    // Normal message here.
    s = js_getMetaData(natsMsg_GetReply(msg), NULL, NULL, NULL, NULL, &sseq, &dseq, NULL, NULL, 2);
    if (s == NATS_OK)
    {
        jsi = sub->jsi;
        if (dseq != jsi->dseq)
        {
            *reset = true;
            s = jsSub_resetOrderedConsumer(sub, jsi->sseq+1);
        }
        else
        {
            // Update our tracking here.
            jsi->dseq = dseq+1;
            jsi->sseq = sseq;
        }
    }
    return NATS_UPDATE_ERR_STACK(s);
}<|MERGE_RESOLUTION|>--- conflicted
+++ resolved
@@ -843,15 +843,9 @@
 
         // Best attempt, ignore NATS_SLOW_CONSUMER errors which may be returned
         // here.
-<<<<<<< HEAD
-        natsSub_Lock(js->rsub);
-        natsSub_enqueueMsg(js->rsub, m);
-        natsSub_Unlock(js->rsub);
-=======
         nats_lockSubAndDispatcher(js->rsub);
         natsSub_enqueueUserMessage(js->rsub, m);
         nats_unlockSubAndDispatcher(js->rsub);
->>>>>>> 01cfb285
 
         js->pmHead = pm->next;
         _destroyPMInfo(pm);
@@ -1650,39 +1644,24 @@
     if ((csm == NULL) || (sub == NULL))
         return nats_setDefaultError(NATS_INVALID_ARG);
 
-<<<<<<< HEAD
-    natsSub_Lock(sub);
-    if (sub->jsi == NULL)
-    {
-        natsSub_Unlock(sub);
-=======
     nats_lockSubAndDispatcher(sub);
     if (sub->jsi == NULL)
     {
         nats_unlockSubAndDispatcher(sub);
->>>>>>> 01cfb285
         return nats_setError(NATS_INVALID_SUBSCRIPTION, "%s", jsErrNotAJetStreamSubscription);
     }
     jsi = sub->jsi;
     m = &jsi->mismatch;
     if (m->dseq == m->ldseq)
     {
-<<<<<<< HEAD
-        natsSub_Unlock(sub);
-=======
         nats_unlockSubAndDispatcher(sub);
->>>>>>> 01cfb285
         return NATS_NOT_FOUND;
     }
     memset(csm, 0, sizeof(jsConsumerSequenceMismatch));
     csm->Stream = m->sseq;
     csm->ConsumerClient = m->dseq;
     csm->ConsumerServer = m->ldseq;
-<<<<<<< HEAD
-    natsSub_Unlock(sub);
-=======
     nats_unlockSubAndDispatcher(sub);
->>>>>>> 01cfb285
     return NATS_OK;
 }
 
@@ -1883,14 +1862,9 @@
     int             size     = 0;
     bool            sendReq  = true;
     jsSub           *jsi     = NULL;
-<<<<<<< HEAD
-    bool            noWait;
-    uint64_t        fetchID  = 0;
-=======
     natsMsg         *mhMsg   = NULL;
     char            *reqSubj = NULL;
     bool            noWait   = false;
->>>>>>> 01cfb285
 
     if (list == NULL)
         return nats_setDefaultError(NATS_INVALID_ARG);
@@ -1938,21 +1912,14 @@
             sub->refs++;
             if (jsi->hbTimer == NULL)
             {
-<<<<<<< HEAD
-                s = natsTimer_Create(&jsi->hbTimer, _hbTimerFired, _releaseSubWhenStopped, hbi * 2, (void *)sub);
-=======
                 s = natsTimer_Create(&jsi->hbTimer, _hbTimerFired, _hbTimerStopped, hbi * 2, (void *)sub);
->>>>>>> 01cfb285
                 if (s != NATS_OK)
                     sub->refs--;
             }
             else
                 natsTimer_Reset(jsi->hbTimer, hbi);
-<<<<<<< HEAD
-=======
 
             mhMsg = sub->control->batch.missedHeartbeat;
->>>>>>> 01cfb285
         }
     }
     natsSub_Unlock(sub);
@@ -2151,11 +2118,7 @@
         // we will check missed HBs again.
         if (sub->ownDispatcher.queue.msgs == 0)
         {
-<<<<<<< HEAD
-            natsSub_enqueueCtrlMsg(sub, sub->control->fetch.missedHeartbeat);
-=======
             natsSub_enqueueMessage(sub, sub->control->batch.missedHeartbeat);
->>>>>>> 01cfb285
             natsTimer_Stop(timer);
         }
         nats_unlockSubAndDispatcher(sub);
