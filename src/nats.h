--- conflicted
+++ resolved
@@ -1033,12 +1033,15 @@
 NATS_EXTERN natsStatus
 natsConnection_Connect(natsConnection **nc, natsOptions *options);
 
-<<<<<<< HEAD
 /** \brief Process a read event when using external event loop.
  *
  * When using an external event loop, and the callback indicating that
  * the socket is ready for reading, this call will read data from the
  * socket and process it.
+ *
+ * @param nc the pointer to the #natsConnection object.
+ *
+ * \warning This API is reserved for external event loop adapters.
  */
 NATS_EXTERN void
 natsConnection_ProcessReadEvent(natsConnection *nc);
@@ -1048,16 +1051,17 @@
  * When using an external event loop, and the callback indicating that
  * the socket is ready for writing, this call will write data to the
  * socket.
+ *
+ * @param nc the pointer to the #natsConnection object.
+ *
+ * \warning This API is reserved for external event loop adapters.
  */
 NATS_EXTERN void
 natsConnection_ProcessWriteEvent(natsConnection *nc);
 
-/** \brief Connects to the `NATS Server` running at the given URL.
-=======
 /** \brief Connects to a `NATS Server` using any of the URL from the given list.
  *
  * Attempts to connect to a `NATS Server`.
->>>>>>> c660c070
  *
  * This call supports multiple comma separated URLs. If more than one is
  * specified, it behaves as if you were using a #natsOptions object and
