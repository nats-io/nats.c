--- conflicted
+++ resolved
@@ -530,11 +530,7 @@
     {
         natsMsg *expired;
         natsMsg *missedHeartbeat;
-<<<<<<< HEAD
-    } fetch;
-=======
     } batch;
->>>>>>> 01cfb285
 } natsSubscriptionControlMessages;
 
 struct __natsSubscription
@@ -546,8 +542,6 @@
     // This is non-zero when auto-unsubscribe is used.
     uint64_t                    max;
 
-<<<<<<< HEAD
-=======
     // We always have a dispatcher to keep track of things, even if the
     // subscription is sync. The dispatcher is set up at the subscription
     // creation time, and may point to a dedicated thread using sub's own
@@ -562,30 +556,12 @@
     // async dispatcher.
     natsSubscriptionControlMessages *control;
 
->>>>>>> 01cfb285
     // This is updated in the delivery thread (or NextMsg) and indicates how
     // many message have been presented to the callback (or returned from
     // NextMsg). Together with the messages pending dispatch in
     // dispatch->queue, this is also used to determine if we have reached the
     // max number of messages.
     uint64_t                    delivered;
-<<<<<<< HEAD
-
-    // We always have a dispatcher to keep track of things, even if the
-    // subscription is sync. The dispatcher is set up at the subscription
-    // creation time, and may point to a dedicated thread using sub's own
-    // dispatchQueue, or a shared worker using its own dispatch queue, which
-    // dispatcher->queue then points to.
-    natsDispatcher              *dispatcher; 
-    natsDispatcher              ownDispatcher;
-
-    // These are a signals to the sub's async dispatcher thread that something
-    // happened - draining or closing the subscription, or some sort of a
-    // timeout. Since these are optional, we only allocate them when starting an
-    // async dispatcher.
-    natsSubscriptionControlMessages *control;
-
-=======
     // True if ownDispatcher.queue.msgs is over pendingMax
     bool                        slowConsumer;
     // The subscriber is closed (or closing).
@@ -593,7 +569,6 @@
 
     // Indicates if this subscription is actively draining.
     bool                        draining;
->>>>>>> 01cfb285
     // This holds if draining has started and/or completed.
     uint8_t                     drainState;
     // Thread started to do the flush and wait for drain to complete.
@@ -602,9 +577,6 @@
     natsStatus                  drainStatus;
     // This is the timeout for the drain operation.
     int64_t                     drainTimeout;
-<<<<<<< HEAD
-    natsCondition               *drainCond;
-=======
     // This is set if the flush failed and will prevent the connection for pushing further messages.
     bool                        drainSkip;
     natsCondition               *drainCond;
@@ -612,7 +584,6 @@
     // If true, the subscription is closed, but because the connection
     // was closed, not because of subscription (auto-)unsubscribe.
     bool                        connClosed;
->>>>>>> 01cfb285
 
     // Subscriber id. Assigned during the creation, does not change after that.
     int64_t                     sid;
@@ -649,31 +620,6 @@
 
     // For JetStream
     jsSub                       *jsi;
-<<<<<<< HEAD
-
-    // Flags, groupped together to save space.
-
-    // True if msgList.count is over pendingMax
-    unsigned slowConsumer : 1;
-
-    // The subscriber is closed (or closing).
-    unsigned closed : 1;
-
-    // Indicates if this subscription is actively draining.
-    unsigned draining : 1;
-
-    // This is set if the flush failed and will prevent the connection for pushing further messages.
-    unsigned drainSkip : 1;
-
-    // If true, the subscription is closed, but because the connection
-    // was closed, not because of subscription (auto-)unsubscribe.
-    unsigned connClosed : 1;
-
-    unsigned timedOut : 1;
-
-    unsigned timeoutSuspended : 1;
-=======
->>>>>>> 01cfb285
 };
 
 typedef struct __natsPong
@@ -980,9 +926,6 @@
         natsMutex_Unlock(d->mu);
 }
 
-<<<<<<< HEAD
-=======
 void nats_deliverMsgsPoolf(void *arg);
 
->>>>>>> 01cfb285
 #endif /* NATSP_H_ */