--- conflicted
+++ resolved
@@ -360,16 +360,6 @@
 
     natsConn_retain(nc);
 
-<<<<<<< HEAD
-    sub->refs = 1;
-    sub->conn = nc;
-    sub->timeout = timeout;
-    sub->msgCb = cb;
-    sub->msgCbClosure = cbClosure;
-    sub->msgsLimit = nc->opts->maxPendingMsgs;
-    sub->bytesLimit = nc->opts->maxPendingBytes == -1 ? nc->opts->maxPendingMsgs * 1024 : nc->opts->maxPendingBytes;
-    sub->jsi = jsi;
-=======
     sub->refs           = 1;
     sub->conn           = nc;
     sub->timeout        = timeout;
@@ -378,7 +368,6 @@
     sub->msgsLimit      = nc->opts->maxPendingMsgs;
     sub->bytesLimit     = nc->opts->maxPendingBytes == -1 ? nc->opts->maxPendingMsgs * 1024 : (int)nc->opts->maxPendingBytes;;
     sub->jsi            = jsi;
->>>>>>> 613ec74b
 
     sub->subject = NATS_STRDUP(subj);
     if (sub->subject == NULL)
