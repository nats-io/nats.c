// Copyright 2015-2024 The NATS Authors
// Licensed under the Apache License, Version 2.0 (the "License");
// you may not use this file except in compliance with the License.
// You may obtain a copy of the License at
//
// http://www.apache.org/licenses/LICENSE-2.0
//
// Unless required by applicable law or agreed to in writing, software
// distributed under the License is distributed on an "AS IS" BASIS,
// WITHOUT WARRANTIES OR CONDITIONS OF ANY KIND, either express or implied.
// See the License for the specific language governing permissions and
// limitations under the License.

#ifndef SUB_H_
#define SUB_H_

#include "natsp.h"

#define SUB_DRAIN_STARTED ((uint8_t)1)
#define SUB_DRAIN_COMPLETE ((uint8_t)2)

#define natsSub_drainStarted(s) (((s)->drainState & SUB_DRAIN_STARTED) != 0)
#define natsSub_drainComplete(s) (((s)->drainState & SUB_DRAIN_COMPLETE) != 0)
<<<<<<< HEAD

extern bool testDrainAutoUnsubRace;

static inline void natsSub_Lock(natsSubscription *sub)
{
    natsMutex_Lock(sub->mu);
}

static inline void natsSub_Unlock(natsSubscription *sub)
{
    natsMutex_Unlock(sub->mu);
}

static inline void natsSub_lockRetain(natsSubscription *sub)
{
    natsSub_Lock(sub);
=======
>>>>>>> 01cfb285

    sub->refs++;
}

<<<<<<< HEAD
=======
// lock/unlock sub
static inline void natsSub_Lock(natsSubscription *sub)
{
    natsMutex_Lock(sub->mu);
}

static inline void natsSub_Unlock(natsSubscription *sub)
{
    natsMutex_Unlock(sub->mu);
}

// lock/unlock with retain/release
static inline void natsSub_lockRetain(natsSubscription *sub)
{
    natsSub_Lock(sub);

    sub->refs++;
}
void natsSub_unlockRelease(natsSubscription *sub);


// retain/release, lock is obtained
>>>>>>> 01cfb285
static inline void natsSub_retain(natsSubscription *sub)
{
    natsSub_lockRetain(sub);
    natsSub_Unlock(sub);
}
<<<<<<< HEAD

void natsSub_release(natsSubscription *sub);
void natsSub_unlockRelease(natsSubscription *sub);
=======
void natsSub_release(natsSubscription *sub);

// lock/unlock sub's dispatcher ONLY
static inline void natsSub_lockDispatcher(natsSubscription *sub)
{
    if (sub->dispatcher != &sub->ownDispatcher)
        nats_lockDispatcher(sub->dispatcher);
}
static inline void natsSub_unlockDispatcher(natsSubscription *sub)
{
    if (sub->dispatcher != &sub->ownDispatcher)
        nats_unlockDispatcher(sub->dispatcher);
}

// lock/unlock sub and its dispatcher, together
static inline void nats_lockSubAndDispatcher(natsSubscription *sub)
{
    natsSub_Lock(sub);
    natsSub_lockDispatcher(sub);
}
static inline void nats_unlockSubAndDispatcher(natsSubscription *sub)
{
    natsSub_unlockDispatcher(sub);
    natsSub_Unlock(sub);
}

// lock/unlock sub and its dispatcher, and retain/release the sub
static inline void nats_lockRetainSubAndDispatcher(natsSubscription *sub)
{
    natsSub_lockRetain(sub);
    natsSub_lockDispatcher(sub);
}
static inline void nats_unlockReleaseSubAndDispatcher(natsSubscription *sub)
{
    natsSub_unlockDispatcher(sub);
    natsSub_unlockRelease(sub);
}

>>>>>>> 01cfb285

natsStatus
natsSub_create(natsSubscription **newSub, natsConnection *nc, const char *subj,
               const char *queueGroup, int64_t timeout, natsMsgHandler cb, void *cbClosure,
               bool noLibDlvPool, jsSub *jsi);

bool
natsSub_setMax(natsSubscription *sub, uint64_t max);

void
natsSub_initDrain(natsSubscription *sub);

natsStatus
natsSub_startDrain(natsSubscription *sub, int64_t timeout);

void
natsSub_setDrainCompleteState(natsSubscription *sub);

void
natsSub_setDrainSkip(natsSubscription *sub, natsStatus s);

void
natsSub_updateDrainStatus(natsSubscription *sub, natsStatus s);

void
natsSub_drain(natsSubscription *sub);

natsStatus
natsSub_nextMsg(natsMsg **nextMsg, natsSubscription *sub, int64_t timeout, bool pullSubInternal);

void
natsSub_close(natsSubscription *sub, bool connectionClosed);
<<<<<<< HEAD

natsStatus
natsSub_enqueueMsgImpl(natsSubscription *sub, natsMsg *msg, bool ctrl);

static natsStatus natsSub_enqueueMsg(natsSubscription *sub, natsMsg *msg)
{
    return natsSub_enqueueMsgImpl(sub, msg, false);
}

static natsStatus natsSub_enqueueCtrlMsg(natsSubscription *sub, natsMsg *msg)
{
    return natsSub_enqueueMsgImpl(sub, msg, true);
}

natsStatus nats_createControlMessages(natsSubscription *sub);
=======
>>>>>>> 01cfb285

natsStatus nats_createControlMessages(natsSubscription *sub);

#endif /* SUB_H_ */<|MERGE_RESOLUTION|>--- conflicted
+++ resolved
@@ -21,31 +21,9 @@
 
 #define natsSub_drainStarted(s) (((s)->drainState & SUB_DRAIN_STARTED) != 0)
 #define natsSub_drainComplete(s) (((s)->drainState & SUB_DRAIN_COMPLETE) != 0)
-<<<<<<< HEAD
 
 extern bool testDrainAutoUnsubRace;
 
-static inline void natsSub_Lock(natsSubscription *sub)
-{
-    natsMutex_Lock(sub->mu);
-}
-
-static inline void natsSub_Unlock(natsSubscription *sub)
-{
-    natsMutex_Unlock(sub->mu);
-}
-
-static inline void natsSub_lockRetain(natsSubscription *sub)
-{
-    natsSub_Lock(sub);
-=======
->>>>>>> 01cfb285
-
-    sub->refs++;
-}
-
-<<<<<<< HEAD
-=======
 // lock/unlock sub
 static inline void natsSub_Lock(natsSubscription *sub)
 {
@@ -68,17 +46,11 @@
 
 
 // retain/release, lock is obtained
->>>>>>> 01cfb285
 static inline void natsSub_retain(natsSubscription *sub)
 {
     natsSub_lockRetain(sub);
     natsSub_Unlock(sub);
 }
-<<<<<<< HEAD
-
-void natsSub_release(natsSubscription *sub);
-void natsSub_unlockRelease(natsSubscription *sub);
-=======
 void natsSub_release(natsSubscription *sub);
 
 // lock/unlock sub's dispatcher ONLY
@@ -117,7 +89,6 @@
     natsSub_unlockRelease(sub);
 }
 
->>>>>>> 01cfb285
 
 natsStatus
 natsSub_create(natsSubscription **newSub, natsConnection *nc, const char *subj,
@@ -150,24 +121,6 @@
 
 void
 natsSub_close(natsSubscription *sub, bool connectionClosed);
-<<<<<<< HEAD
-
-natsStatus
-natsSub_enqueueMsgImpl(natsSubscription *sub, natsMsg *msg, bool ctrl);
-
-static natsStatus natsSub_enqueueMsg(natsSubscription *sub, natsMsg *msg)
-{
-    return natsSub_enqueueMsgImpl(sub, msg, false);
-}
-
-static natsStatus natsSub_enqueueCtrlMsg(natsSubscription *sub, natsMsg *msg)
-{
-    return natsSub_enqueueMsgImpl(sub, msg, true);
-}
-
-natsStatus nats_createControlMessages(natsSubscription *sub);
-=======
->>>>>>> 01cfb285
 
 natsStatus nats_createControlMessages(natsSubscription *sub);
 
